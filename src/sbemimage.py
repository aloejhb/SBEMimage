#!/usr/bin/env python3
# -*- coding: utf-8 -*-

# ==============================================================================
#   SBEMimage, ver. 2.0
#   Acquisition control software for serial block-face electron microscopy
#   (c) 2018-2020 Friedrich Miescher Institute for Biomedical Research, Basel.
#   Author(s): B. Titze (benjamin.titze@fmi.ch),
#   https://github.com/SBEMimage/SBEMimage/graphs/contributors
#   This software is licensed under the terms of the MIT License.
#   See LICENSE.txt in the project root folder.
# ==============================================================================

"""sbemimage.py launches the application.

First, the start-up dialog is shown (ConfigDlg in
main_controls_dlg_windows.py), and the user is asked to select a configuration
file.
Then the QMainWindow MainControls (in main_controls.py) is launched.

Use 'python sbemimage.py' or call the batch file SBEMimage.bat to run SBEMimage.
"""

import os
import sys
<<<<<<< HEAD
# import ctypes
=======
import platform
import ctypes
>>>>>>> cc3b6b8d
from configparser import ConfigParser
from PyQt5.QtWidgets import QApplication
from PyQt5.QtCore import Qt
import colorama # needed to suppress TIFFReadDirectory warnings in the console

from main_controls_dlg_windows import ConfigDlg
from config_template import process_cfg
from main_controls import MainControls

# VERSION contains the current version/release date information for the
# master branch (for example, '2.0 (R2020-03-31)'). For the current version
# in the dev (development) branch, it is set to 'dev'.
VERSION = 'dev'


def main():
    """Load configuration and run QApplication.

    Let user select configuration file. Preselect the configuration from the
    previous run (saved in status.dat), otherwise default.ini.
    Quit if default.ini can't be found, or if user/system configuration cannot
    be loaded.
    """
    # Check Windows version
    if not (platform.system() == 'Windows'
            and platform.release() in ['7', '10']):
        print('Error: This version of SBEMimage requires Windows 7 or 10. '
              'Program aborted.\n')
        os.system('cmd /k')  # keep console window open
        sys.exit()

    if platform.release() == '10':
        # High dpi scaling for Windows 10
        QApplication.setAttribute(Qt.AA_EnableHighDpiScaling, True)
        # TODO: This does not work well for 150% and other scale factors.
        # Qt elements and fonts in the GUI don't scale in the correct ratios.

    SBEMimage = QApplication(sys.argv)
    app_id = 'SBEMimage ' + VERSION
<<<<<<< HEAD
    # ctypes.windll.shell32.SetCurrentProcessExplicitAppUserModelID(app_id)
=======
    ctypes.windll.shell32.SetCurrentProcessExplicitAppUserModelID(app_id)

>>>>>>> cc3b6b8d
    colorama.init()
    os.system('cls')
    if VERSION.lower() == 'dev':
        title_str = 'SBEMimage - Console - DEVELOPMENT VERSION'
        version_info = 'DEVELOPMENT VERSION'
    else:
        title_str = 'SBEMimage - Console'
        version_info = 'Version ' + VERSION
    os.system('title ' + title_str)
    print(f'***********************************\n'
          f'     SBEMimage\n'
          f'     {version_info}\n'
          f'***********************************\n')

    configuration_loaded = False
    default_configuration = False

<<<<<<< HEAD
    cfg_dir = os.path.join('..','cfg')

    if (os.path.isfile(os.path.join(cfg_dir, 'default.ini'))
            and os.path.isfile(os.path.join(cfg_dir, 'system.cfg'))):
        # Ask user to select .ini file:
=======
    if (os.path.isfile('..\\cfg\\default.ini')
            and os.path.isfile('..\\cfg\\system.cfg')):
        # Ask user to select .ini file
>>>>>>> cc3b6b8d
        startup_dialog = ConfigDlg(VERSION)
        startup_dialog.exec_()
        dlg_response = startup_dialog.get_ini_file()
        if dlg_response == 'abort':
            configuration_loaded = False
            print('Program aborted by user.\n')
            sys.exit()
        else:
            try:
                config_file = dlg_response
                if config_file == 'default.ini':
                    default_configuration = True
                print(f'Loading configuration file {config_file} ...', end='')
                config = ConfigParser()
<<<<<<< HEAD
                with open(os.path.join(cfg_dir, config_file), 'r') as file:
=======
                config_file_path = os.path.join('..', 'cfg', config_file)
                with open(config_file_path, 'r') as file:
>>>>>>> cc3b6b8d
                    config.read_file(file)
                print(' Done.\n')

                # Load corresponding system configuration file
                sysconfig_file = config['sys']['sys_config_file']
                if default_configuration and sysconfig_file != 'system.cfg':
                    sysconfig_file = 'system.cfg'
                    config['sys']['sys_config_file'] = 'system.cfg'
                print(f'Loading system settings file {sysconfig_file} ...',
                      end='')
                sysconfig = ConfigParser()
<<<<<<< HEAD
                with open(os.path.join(cfg_dir, sysconfig_file), 'r') as file:
=======
                sysconfig_file_path = os.path.join('..', 'cfg', sysconfig_file)
                with open(sysconfig_file_path, 'r') as file:
>>>>>>> cc3b6b8d
                    sysconfig.read_file(file)
                configuration_loaded = True
                print(' Done.\n')
            except Exception as e:
                configuration_loaded = False
                print('\nError while loading configuration! '
                      'Program aborted.\n Exception: ' + str(e))
                # Keep terminal window open when run from batch file
                os.system('cmd /k')
                sys.exit()
    else:
        # Quit if default.ini doesn't exist
        configuration_loaded = False
        print('Error: default.ini and/or system.cfg not found. '
              'Program aborted.\n')
        os.system('cmd /k')
        sys.exit()

    if configuration_loaded:
        # Check selected .ini file and ensure there are no missing entries.
        # Configuration must match template configuration in default.ini.
        if default_configuration:
            # Check if number of entries correct (no other checks at the moment)
            success, exceptions, _, _, _, _ = process_cfg(config, sysconfig,
                                                          is_default_cfg=True)
        else:
            # Check and update if necessary: obsolete entries are ignored,
            # missing/new entries are added with default values.
            (success, exceptions,
             cfg_changed, syscfg_changed,
             config, sysconfig) = (
                process_cfg(config, sysconfig))

        if success:
            if default_configuration:
                print('Default configuration loaded (read-only).\n')
            else:
                if cfg_changed and syscfg_changed:
                    ch_str = 'config and sysconfig updated'
                elif cfg_changed:
                    ch_str = 'config updated'
                elif syscfg_changed:
                    ch_str = "sysconfig updated"
                else:
                    ch_str = 'complete, no updates'
                print('Configuration loaded and checked: ' + ch_str + '\n')
<<<<<<< HEAD
            # Remove status file. It will be recreated when program terminates
            # normally.
            if os.path.isfile(os.path.join(cfg_dir, 'status.dat')):
                os.remove(os.path.join(cfg_dir, 'status.dat'))
=======

            # Remove status.dat. This file will be recreated when the program
            # terminates normally. The start-up dialog checks if status.dat
            # exists and displays a warning message if not.
            if os.path.isfile('..\\cfg\\status.dat'):
                os.remove('..\\cfg\\status.dat')

>>>>>>> cc3b6b8d
            print('Initializing SBEMimage. Please wait...\n')

            # Launch Main Controls window. The Viewport window (see viewport.py)
            # is launched from Main Controls.
            SBEMimage_main_window = MainControls(config,
                                                 sysconfig,
                                                 config_file,
                                                 VERSION)
            sys.exit(SBEMimage.exec_())
        else:
            print('Error(s) while checking configuration file(s): '
                  + exceptions + '\n'
                  + 'Program aborted.\n')
            os.system('cmd /k')
            sys.exit()

if __name__ == '__main__':
    main()<|MERGE_RESOLUTION|>--- conflicted
+++ resolved
@@ -23,12 +23,8 @@
 
 import os
 import sys
-<<<<<<< HEAD
+import platform
 # import ctypes
-=======
-import platform
-import ctypes
->>>>>>> cc3b6b8d
 from configparser import ConfigParser
 from PyQt5.QtWidgets import QApplication
 from PyQt5.QtCore import Qt
@@ -68,12 +64,8 @@
 
     SBEMimage = QApplication(sys.argv)
     app_id = 'SBEMimage ' + VERSION
-<<<<<<< HEAD
     # ctypes.windll.shell32.SetCurrentProcessExplicitAppUserModelID(app_id)
-=======
-    ctypes.windll.shell32.SetCurrentProcessExplicitAppUserModelID(app_id)
 
->>>>>>> cc3b6b8d
     colorama.init()
     os.system('cls')
     if VERSION.lower() == 'dev':
@@ -91,17 +83,11 @@
     configuration_loaded = False
     default_configuration = False
 
-<<<<<<< HEAD
     cfg_dir = os.path.join('..','cfg')
 
     if (os.path.isfile(os.path.join(cfg_dir, 'default.ini'))
             and os.path.isfile(os.path.join(cfg_dir, 'system.cfg'))):
         # Ask user to select .ini file:
-=======
-    if (os.path.isfile('..\\cfg\\default.ini')
-            and os.path.isfile('..\\cfg\\system.cfg')):
-        # Ask user to select .ini file
->>>>>>> cc3b6b8d
         startup_dialog = ConfigDlg(VERSION)
         startup_dialog.exec_()
         dlg_response = startup_dialog.get_ini_file()
@@ -116,12 +102,8 @@
                     default_configuration = True
                 print(f'Loading configuration file {config_file} ...', end='')
                 config = ConfigParser()
-<<<<<<< HEAD
-                with open(os.path.join(cfg_dir, config_file), 'r') as file:
-=======
                 config_file_path = os.path.join('..', 'cfg', config_file)
                 with open(config_file_path, 'r') as file:
->>>>>>> cc3b6b8d
                     config.read_file(file)
                 print(' Done.\n')
 
@@ -133,12 +115,8 @@
                 print(f'Loading system settings file {sysconfig_file} ...',
                       end='')
                 sysconfig = ConfigParser()
-<<<<<<< HEAD
-                with open(os.path.join(cfg_dir, sysconfig_file), 'r') as file:
-=======
                 sysconfig_file_path = os.path.join('..', 'cfg', sysconfig_file)
                 with open(sysconfig_file_path, 'r') as file:
->>>>>>> cc3b6b8d
                     sysconfig.read_file(file)
                 configuration_loaded = True
                 print(' Done.\n')
@@ -185,20 +163,13 @@
                 else:
                     ch_str = 'complete, no updates'
                 print('Configuration loaded and checked: ' + ch_str + '\n')
-<<<<<<< HEAD
-            # Remove status file. It will be recreated when program terminates
-            # normally.
-            if os.path.isfile(os.path.join(cfg_dir, 'status.dat')):
-                os.remove(os.path.join(cfg_dir, 'status.dat'))
-=======
 
             # Remove status.dat. This file will be recreated when the program
             # terminates normally. The start-up dialog checks if status.dat
             # exists and displays a warning message if not.
-            if os.path.isfile('..\\cfg\\status.dat'):
-                os.remove('..\\cfg\\status.dat')
+             if os.path.isfile(os.path.join(cfg_dir, 'status.dat')):
+                os.remove(os.path.join(cfg_dir, 'status.dat'))
 
->>>>>>> cc3b6b8d
             print('Initializing SBEMimage. Please wait...\n')
 
             # Launch Main Controls window. The Viewport window (see viewport.py)
