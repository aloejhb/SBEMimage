--- conflicted
+++ resolved
@@ -2072,11 +2072,7 @@
                     # Immediately pause and save interruption info
                     if not self.acq_paused:
                         self.pause_acquisition(1)
-<<<<<<< HEAD
-                    self.save_interruption_point(grid_number, tile)
-=======
                     self.save_interruption_point(grid_number, tile_number)
->>>>>>> 4ce2dfab
                     break
 
     def perform_heuristic_autofocus(self, tile_key):
