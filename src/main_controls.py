--- conflicted
+++ resolved
@@ -45,11 +45,7 @@
 from microtome_control import Microtome_3View, Microtome_katana
 from stage import Stage
 from plasma_cleaner import PlasmaCleaner
-<<<<<<< HEAD
-from acquisition import Stack
-=======
 from acquisition import Acquisition
->>>>>>> b3b81c54
 from notifications import Notifications
 from overview_manager import OverviewManager
 from imported_img import ImportedImages
