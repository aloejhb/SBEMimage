# -*- coding: utf-8 -*-

# ==============================================================================
#   SBEMimage, ver. 2.0
#   Acquisition control software for serial block-face electron microscopy
#   (c) 2018-2020 Friedrich Miescher Institute for Biomedical Research, Basel.
#   This software is licensed under the terms of the MIT License.
#   See LICENSE.txt in the project root folder.
# ==============================================================================

"""This module provides integrity and quality checks (including debris
detection) for overview and tile images."""

import os
import json
import psutil
import numpy as np

<<<<<<< HEAD
# from scipy.misc import imresize, imsave
from imageio import imsave
from skimage.transform import resize as imresize
=======
from time import sleep
from imageio import imwrite
>>>>>>> cc3b6b8d
from scipy.signal import medfilt2d
from collections import deque
from PIL import Image
from PIL.ImageQt import ImageQt
from PyQt5.QtGui import QPixmap

import utils

# Remove image size limit in PIL (Pillow) to prevent DecompressionBombError
Image.MAX_IMAGE_PIXELS = None

class ImageInspector:

    def __init__(self, config, overview_manager, grid_manager):
        self.cfg = config
        self.ovm = overview_manager
        self.gm = grid_manager
        self.tile_means = {}
        self.tile_stddevs = {}
        self.tile_reslice_line = {}
        self.ov_means = {}
        self.ov_stddevs = {}
        self.ov_images = {}
        self.ov_reslice_line = {}
        self.prev_img_mean_stddev = [0, 0]
        # Moving average of mean and stddev differences in debris detection
        # region(s)
        self.mean_diffs = deque(maxlen=10)
        self.stddev_diffs = deque(maxlen=10)

        # Load parameters for OV/tile monitoring from config
        self.mean_lower_limit = int(self.cfg['monitoring']['mean_lower_limit'])
        self.mean_upper_limit = int(self.cfg['monitoring']['mean_upper_limit'])
        self.stddev_lower_limit = int(
            self.cfg['monitoring']['stddev_lower_limit'])
        self.stddev_upper_limit = int(
            self.cfg['monitoring']['stddev_upper_limit'])
        self.monitoring_tile_list = json.loads(
            self.cfg['monitoring']['tile_list'])
        self.tile_mean_threshold = float(
            self.cfg['monitoring']['tile_mean_threshold'])
        self.tile_stddev_threshold = float(
            self.cfg['monitoring']['tile_stddev_threshold'])

        # Load parameters for debris detection from config
        self.debris_detection_method = int(
            self.cfg['debris']['detection_method'])
        self.debris_roi_min_quadrant_area = int(
            self.cfg['debris']['min_quadrant_area'])
        self.mean_diff_threshold = float(
            self.cfg['debris']['mean_diff_threshold'])
        self.stddev_diff_threshold = float(
            self.cfg['debris']['stddev_diff_threshold'])
        self.image_diff_threshold = int(
            self.cfg['debris']['image_diff_threshold'])
        self.median_filter_kernel_size = int(
            self.cfg['debris']['median_filter_kernel_size'])
        self.image_diff_hist_lower_limit = int(
            self.cfg['debris']['image_diff_hist_lower_limit'])
        self.histogram_diff_threshold = int(
            self.cfg['debris']['histogram_diff_threshold'])

        self.magc_mode = (self.cfg['sys']['magc_mode'].lower() == 'true')

    def save_to_cfg(self):
        """Save all parameters managed by image_inspector to config."""
        self.cfg['monitoring']['mean_lower_limit'] = str(self.mean_lower_limit)
        self.cfg['monitoring']['mean_upper_limit'] = str(self.mean_upper_limit)
        self.cfg['monitoring']['stddev_lower_limit'] = str(
            self.stddev_lower_limit)
        self.cfg['monitoring']['stddev_upper_limit'] = str(
            self.stddev_upper_limit)
        self.cfg['monitoring']['tile_list'] = json.dumps(
            self.monitoring_tile_list)
        self.cfg['monitoring']['tile_mean_threshold'] = str(
            self.tile_mean_threshold)
        self.cfg['monitoring']['tile_stddev_threshold'] = str(
            self.tile_stddev_threshold)
        self.cfg['debris']['detection_method'] = str(
            self.debris_detection_method)
        self.cfg['debris']['min_quadrant_area'] = str(
            self.debris_roi_min_quadrant_area)
        self.cfg['debris']['mean_diff_threshold'] = str(
            self.mean_diff_threshold)
        self.cfg['debris']['stddev_diff_threshold'] = str(
            self.stddev_diff_threshold)
        self.cfg['debris']['image_diff_threshold'] = str(
            self.image_diff_threshold)
        self.cfg['debris']['median_filter_kernel_size'] = str(
            self.median_filter_kernel_size)
        self.cfg['debris']['image_diff_hist_lower_limit'] = str(
            self.image_diff_hist_lower_limit)
        self.cfg['debris']['histogram_diff_threshold'] = str(
            self.histogram_diff_threshold)

    def load_and_inspect(self, filename):
        """Load filename with error handling, convert to numpy array, calculate
        mean and stddev, and check if image appears incomplete.
        """
        img = None
        mean, stddev = 0, 0
        load_error = False
        load_exception = ''
        grab_incomplete = False

        try:
            # TODO: Switch to skimage / imageio?
            img = Image.open(filename)
        except Exception as e:
            load_exception = str(e)
            load_error = True
        if not load_error:
            img = np.array(img)

            # Calculate mean and stddev
            mean = np.mean(img)
            stddev = np.std(img)

            # Was complete image grabbed? Test if first or final line of image
            # is black/white/uniform greyscale
            height = img.shape[0]
            first_line = img[0:1,:]
            final_line = img[height-1:height,:]
            grab_incomplete = (np.min(first_line) == np.max(first_line) or
                               np.min(final_line) == np.max(final_line))

        return img, mean, stddev, load_error, load_exception, grab_incomplete


    def process_tile(self, filename, grid_index, tile_index, slice_counter):
        range_test_passed, slice_by_slice_test_passed = False, False
        frozen_frame_error = False
        tile_selected = False

        # Skip tests in MagC mode if memory usage too high
        # TODO: Look into this
        if self.magc_mode and psutil.virtual_memory()[2] > 50:
            print('### WARNING ### Memory usage '
                  + str(psutil.virtual_memory()[2])
                  + ' too high. Tile checks will be skipped.')
            range_test_passed, slice_by_slice_test_passed = True, True
            frozen_frame_error = False
            grab_incomplete = False
            load_error = False
            tile_selected = True
            return (np.zeros((1000,1000)), mean, stddev,
                    range_test_passed, slice_by_slice_test_passed,
                    tile_selected,
                    load_error, grab_incomplete, frozen_frame_error)
        # End of MagC-specific code

        img, mean, stddev, load_error, load_exception, grab_incomplete = (
            self.load_and_inspect(filename))

        if not load_error:

            tile_key = ('g' + str(grid_index).zfill(utils.GRID_DIGITS)
                        + '_' + 't' + str(tile_index).zfill(utils.TILE_DIGITS))
            tile_key_short = str(grid_index) + '.' + str(tile_index)

            # Save preview image
            height, width = img.shape[0], img.shape[1]
            img_tostring = img.tostring()
            preview_img = Image.frombytes(
                'L', (width, height),
                img_tostring).resize((512, 384), resample=2)

            # Convert to QPixmap and save in grid_manager
            self.gm[grid_index][tile_index].preview_img = QPixmap.fromImage(
                ImageQt(preview_img))

            # Compare with previous mean and std to check for frozen frame
            # error in SmartSEM
            if self.prev_img_mean_stddev == [mean, stddev]:
                frozen_frame_error = True
            else:
                frozen_frame_error = False
                self.prev_img_mean_stddev = [mean, stddev]

            # Save reslice line in memory. Take a 400-px line from the centre
            # of the image. This works for all frame resolutions.
            img_reslice_line = img[int(height/2):int(height/2)+1,
                int(width/2)-200:int(width/2)+200]
            self.tile_reslice_line[tile_key] = (img_reslice_line)

            # Save mean and std in memory. Add key to dictionary if tile is new.
            if not tile_key in self.tile_means:
                self.tile_means[tile_key] = []
            # Save mean and stddev in tile list
            if len(self.tile_means[tile_key]) > 1:
                # Remove the oldest entry
                self.tile_means[tile_key].pop(0)
            # Add the newest
            self.tile_means[tile_key].append((slice_counter, mean))

            if not tile_key in self.tile_stddevs:
                self.tile_stddevs[tile_key] = []
            if len(self.tile_stddevs[tile_key]) > 1:
                self.tile_stddevs[tile_key].pop(0)
            self.tile_stddevs[tile_key].append((slice_counter, stddev))

            if (tile_key_short in self.monitoring_tile_list
                or 'all' in self.monitoring_tile_list):
                if len(self.tile_means[tile_key]) > 1:
                    diff_mean = abs(self.tile_means[tile_key][0][1]
                                    - self.tile_means[tile_key][1][1])
                else:
                    diff_mean = 0

                if len(self.tile_stddevs[tile_key]) > 1:
                    diff_stddev = abs(self.tile_stddevs[tile_key][0][1]
                                      - self.tile_stddevs[tile_key][1][1])
                else:
                    diff_stddev = 0
                slice_by_slice_test_passed = (
                    (diff_mean <= self.tile_mean_threshold)
                    and (diff_stddev <= self.tile_stddev_threshold))
            else:
                slice_by_slice_test_passed = None

            # Perform range test
            range_test_passed = (
                (self.mean_lower_limit <= mean <= self.mean_upper_limit) and
                (self.stddev_lower_limit <= stddev <= self.stddev_upper_limit))

            # Perform other tests here to decide whether tile is selected for
            # acquisition or discarded:
            # ...
            tile_selected = True

            del img_tostring
            del preview_img

        return (img, mean, stddev,
                range_test_passed, slice_by_slice_test_passed, tile_selected,
                load_error, load_exception, grab_incomplete, frozen_frame_error)

    def save_tile_stats(self, base_dir, grid_index, tile_index, slice_counter):
        """Write mean and SD of specified tile to disk."""
        success = True
        error_msg = ''
        tile_key = ('g' + str(grid_index).zfill(utils.GRID_DIGITS)
                    + '_' + 't' + str(tile_index).zfill(utils.TILE_DIGITS))
        if tile_key in self.tile_means and tile_key in self.tile_stddevs:
            stats_filename = os.path.join(
                base_dir, 'meta', 'stats', tile_key + '.dat')
            # Append to existing file or create new file
            try:
                with open(stats_filename, 'a') as file:
                    file.write(str(slice_counter).zfill(utils.SLICE_DIGITS)
                               + ';' + str(self.tile_means[tile_key][-1][1])
                               + ';' + str(self.tile_stddevs[tile_key][-1][1])
                               + '\n')
            except Exception as e:
                success = False  # writing to disk failed
                error_msg = str(e)
        else:
            success = False  # mean/SD not available
            error_msg = 'Mean/StdDev of specified tile not found.'
        return success, error_msg

    def save_tile_reslice(self, base_dir, grid_index, tile_index):
        """Write reslice line of specified tile to disk."""
        tile_key = ('g' + str(grid_index).zfill(utils.GRID_DIGITS)
                    + '_' + 't' + str(tile_index).zfill(utils.TILE_DIGITS))
        success = True
        error_msg = ''
        if (tile_key in self.tile_reslice_line
            and self.tile_reslice_line[tile_key].shape[1] == 400):
            reslice_filename = os.path.join(
                base_dir, 'workspace', 'reslices', 'r_' + tile_key + '.png')
            reslice_img = None
            # Open reslice file if it exists and save updated reslice
            try:
                if os.path.isfile(reslice_filename):
                    reslice_img = np.array(Image.open(reslice_filename))
                if reslice_img is not None and reslice_img.shape[1] == 400:
                    new_reslice_img = np.concatenate(
                        (reslice_img, self.tile_reslice_line[tile_key]))
                    imwrite(reslice_filename, new_reslice_img)
                else:
                    imwrite(reslice_filename, self.tile_reslice_line[tile_key])
            except Exception as e:
                success = False  # couldn't write to disk
                error_msg = str(e)
        else:
            success = False  # no new reslice line available
            error_msg = 'Could not update reslice image for specified tile.'
        return success, error_msg

    def process_ov(self, filename, ov_index, slice_counter):
        """Load overview image from disk and perform standard tests."""
        range_test_passed = False

        ov_img, mean, stddev, load_error, load_exception, grab_incomplete = (
            self.load_and_inspect(filename))

        if not load_error:

            if not (ov_index in self.ov_images):
                self.ov_images[ov_index] = []
            if len(self.ov_images[ov_index]) > 1:
                # Only keep the current and the previous OV
                self.ov_images[ov_index].pop(0)
            self.ov_images[ov_index].append((slice_counter, ov_img))

            # Save mean and stddev in lists:
            if not (ov_index in self.ov_means):
                self.ov_means[ov_index] = []
            if len(self.ov_means[ov_index]) > 1:
                self.ov_means[ov_index].pop(0)
            self.ov_means[ov_index].append(mean)

            if not (ov_index in self.ov_stddevs):
                self.ov_stddevs[ov_index] = []
            if len(self.ov_stddevs[ov_index]) > 1:
                self.ov_stddevs[ov_index].pop(0)
            self.ov_stddevs[ov_index].append(stddev)

            # Save reslice line in memory. Take a 400-px line from the centre
            # of the image. This works for all frame resolutions.
            # Only saved to disk later if OV accepted.
            height, width = ov_img.shape[0], ov_img.shape[1]
            self.ov_reslice_line[ov_index] = (
                ov_img[int(height/2):int(height/2)+1,
                       int(width/2)-200:int(width/2)+200])

            # Perform range check
            range_test_passed = (
                (self.mean_lower_limit <= mean <= self.mean_upper_limit) and
                (self.stddev_lower_limit <= stddev <= self.stddev_upper_limit))

        return (ov_img, mean, stddev,
                range_test_passed, load_error, load_exception, grab_incomplete)

    def save_ov_stats(self, base_dir, ov_index, slice_counter):
        """Write mean and SD of specified overview image to disk."""
        success = True
        error_msg = ''
        if ov_index in self.ov_means and ov_index in self.ov_stddevs:
            stats_filename = os.path.join(
                base_dir, 'meta', 'stats',
                'OV' + str(ov_index).zfill(utils.OV_DIGITS) + '.dat')
            # Append to existing file or create new file
            try:
                with open(stats_filename, 'a') as file:
                    file.write(str(slice_counter) + ';'
                               + str(self.ov_means[ov_index][-1]) + ';'
                               + str(self.ov_stddevs[ov_index][-1]) + '\n')
            except Exception as e:
                success = False  # couldn't write to disk
                error_msg = str(e)
        else:
            success = False  # No stats available for this OV
            error_msg = 'Mean/StdDev of specified OV not found.'
        return success, error_msg

    def save_ov_reslice(self, base_dir, ov_index):
        """Write new reslice line of specified overview image to disk."""
        success = True
        error_msg = ''
        if (ov_index in self.ov_reslice_line
            and self.ov_reslice_line[ov_index].shape[1] == 400):
            reslice_filename = os.path.join(
                base_dir, 'workspace', 'reslices',
                'r_OV' + str(ov_index).zfill(utils.OV_DIGITS) + '.png')
            reslice_img = None
            # Open reslice file if it exists and save updated reslice
            try:
                if os.path.isfile(reslice_filename):
                    reslice_img = np.array(Image.open(reslice_filename))
                if reslice_img is not None and reslice_img.shape[1] == 400:
                    new_reslice_img = np.concatenate(
                        (reslice_img, self.ov_reslice_line[ov_index]))
                    imwrite(reslice_filename, new_reslice_img)
                else:
                    imwrite(reslice_filename, self.ov_reslice_line[ov_index])
            except Exception as e:
                success = False
                error_msg = str(e)
        else:
            success = False
            error_msg = 'Could not update reslice image for specified OV.'
        return success, error_msg

    def detect_debris(self, ov_index):
        debris_detected = False
        msg = 'CTRL: No debris detection method selected.'
        ov_roi = [None, None]
        # Crop to current debris detection area
        top_left_px, top_left_py, bottom_right_px, bottom_right_py = (
            self.ovm[ov_index].debris_detection_area)
        for i in range(2):
            ov_img = self.ov_images[ov_index][i][1]
            ov_roi[i] = ov_img[top_left_py:bottom_right_py,
                               top_left_px:bottom_right_px]
        height, width = ov_roi[0].shape

        if self.debris_detection_method == 0:
            # Calculate the maximum difference in mean and stddev across
            # four quadrants and full ROI.
            means = {}
            stddevs = {}
            max_diff_mean = 0
            max_diff_stddev = 0
            area_height = bottom_right_py - top_left_py
            area_width = bottom_right_px - top_left_px
            quadrant_area = (area_height * area_width)/4

            for i in range(2):
                quadrant1 = ov_roi[i][0:int(area_height/2),
                                      0:int(area_width/2)]
                quadrant2 = ov_roi[i][0:int(area_height/2),
                                      int(area_width/2):area_width]
                quadrant3 = ov_roi[i][int(area_height/2):area_height,
                                      0:int(area_width/2)]
                quadrant4 = ov_roi[i][int(area_height/2):area_height,
                                      int(area_width/2):int(area_width)]
                means[i] = [np.mean(quadrant1), np.mean(quadrant2),
                            np.mean(quadrant3), np.mean(quadrant4),
                            np.mean(ov_roi[i])]
                stddevs[i] = [np.std(quadrant1), np.std(quadrant2),
                              np.std(quadrant3), np.std(quadrant4),
                              np.std(ov_roi[i])]

            if quadrant_area < self.debris_roi_min_quadrant_area:
                # Use only full ROI if ROI too small for quadrants
                start_i = 4
                var_str = 'OV ROI (no quadrants)'
            else:
                # Use four quadrants and ROI for comparisons
                start_i = 0
                var_str = 'OV quadrants'
            for i in range(start_i, 5):
                diff_mean_i = abs(means[1][i] - means[0][i])
                if diff_mean_i > max_diff_mean:
                    max_diff_mean = diff_mean_i
                diff_stddev_i = abs(stddevs[1][i] - stddevs[0][i])
                if diff_stddev_i > max_diff_stddev:
                    max_diff_stddev = diff_stddev_i

            msg = ('CTRL: ' + var_str
                   + ': max. diff_M: {0:.2f}'.format(max_diff_mean)
                   + '; max. diff_SD: {0:.2f}'.format(max_diff_stddev))

            debris_detected = ((max_diff_mean > self.mean_diff_threshold) or
                               (max_diff_stddev > self.stddev_diff_threshold))

            # If no debris detected, add max_diff_mean and max_diff_stddev to
            # deques to calculate moving average for display in debris settings
            # dialog. This makes it easier for the user to set appropriate
            # thresholds.
            if not debris_detected:
                self.mean_diffs.append(max_diff_mean)
                self.stddev_diffs.append(max_diff_stddev)

        elif self.debris_detection_method == 1:
            # Compare the histogram count from the difference image to user-
            # specified threshold.

            # Apply median filter to denoise images
            ov_curr = medfilt2d(ov_roi[1], self.median_filter_kernel_size)
            ov_prev = medfilt2d(ov_roi[0], self.median_filter_kernel_size)

            # Pixel difference. Recast as int16 before subtraction
            ov_curr = ov_curr.astype(np.int16)
            ov_prev = ov_prev.astype(np.int16)
            ov_diff_img = np.absolute(np.subtract(ov_curr, ov_prev))
            # Histogram of difference image
            diff_histogram, bin_edges = np.histogram(ov_diff_img, 256, [0, 256])
            # Compute sum for counts above lower limit
            diff_sum = 0
            for i in range(self.image_diff_hist_lower_limit, 256):
                diff_sum += diff_histogram[i]
            threshold = self.image_diff_threshold * height * width / 1e6
            msg = ('CTRL: OV: image_diff_hist_sum: ' + str(diff_sum)
                   + ' (curr. threshold: ' + str(int(threshold)) + ')')
            debris_detected = (diff_sum > threshold)

        else:
            # Compare histograms directly (this is not very effective,
            # for testing purposes.)
            hist_diff_sum = 0
            # Histogram from previous OV:
            hist1, bin_edges = np.histogram(ov_roi[0], 256, [0, 256])
            # Histogram from current OV
            hist2, bin_edges = np.histogram(ov_roi[1], 256, [0, 256])
            for i in range(256):
                hist_diff_sum += abs(hist1[i] - hist2[i])
            threshold = self.histogram_diff_threshold * height * width / 1e6

            msg = ('CTRL: OV: hist_diff_sum: ' + str(hist_diff_sum)
                   + ' (curr. threshold: ' + str(int(threshold)) + ')')
            debris_detected = (hist_diff_sum > threshold)

        return debris_detected, msg

    def discard_last_ov(self, ov_index):
        if self.ov_means and self.ov_stddevs:
            # Delete last entries in means/stddevs list
            self.ov_means[ov_index].pop()
            self.ov_stddevs[ov_index].pop()
        if self.ov_images:
            # Delete last image
            self.ov_images[ov_index].pop()

    def reset_tile_stats(self):
        self.tile_means = {}
        self.tile_stddevs = {}
        self.tile_reslice_line = {}<|MERGE_RESOLUTION|>--- conflicted
+++ resolved
@@ -16,14 +16,11 @@
 import psutil
 import numpy as np
 
-<<<<<<< HEAD
 # from scipy.misc import imresize, imsave
 from imageio import imsave
 from skimage.transform import resize as imresize
-=======
 from time import sleep
 from imageio import imwrite
->>>>>>> cc3b6b8d
 from scipy.signal import medfilt2d
 from collections import deque
 from PIL import Image
