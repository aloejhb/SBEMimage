# -*- coding: utf-8 -*-

# ==============================================================================
#   SBEMimage, ver. 2.0
#   Acquisition control software for serial block-face electron microscopy
#   (c) 2018-2019 Friedrich Miescher Institute for Biomedical Research, Basel.
#   This software is licensed under the terms of the MIT License.
#   See LICENSE.txt in the project root folder.
# ==============================================================================

"""This module manages the grids. It holds all the grid parameters and provides
   getter and setter access to other modules, adds and deletes grids,
   calculates position and focus maps.
   TODO: Refactor (use inner class Grid)
"""

import os
import json
import utils
import numpy as np
<<<<<<< HEAD
import yaml
=======
from statistics import mean
from math import sqrt, radians, sin, cos

>>>>>>> 4ce2dfab

class GridManager(object):

    def __init__(self, config, sem, coordinate_system):
        self.cfg = config
        self.sem = sem
        self.cs = coordinate_system
        self.grid_map_p = []  # tile X/Y coordinates in pixels
        self.grid_map_d = []  # tile X/Y coordinates in micrometres
        self.grid_map_wd_stig = []  # working distance and stigmation parameters
        self.number_grids = int(self.cfg['grids']['number_grids'])
        self.size = json.loads(self.cfg['grids']['size'])
        self.rotation = json.loads(self.cfg['grids']['rotation'])
        self.overlap = json.loads(self.cfg['grids']['overlap'])
        self.row_shift = json.loads(self.cfg['grids']['row_shift'])
        self.active_tiles = json.loads(self.cfg['grids']['active_tiles'])
        self.number_active_tiles = json.loads(
            self.cfg['grids']['number_active_tiles'])
        self.tile_size_px_py = json.loads(self.cfg['grids']['tile_size_px_py'])
        self.tile_size_selector = json.loads(
            self.cfg['grids']['tile_size_selector'])
        self.pixel_size = json.loads(self.cfg['grids']['pixel_size'])
        self.dwell_time = json.loads(self.cfg['grids']['dwell_time'])
        self.dwell_time_selector = json.loads(
            self.cfg['grids']['dwell_time_selector'])
        self.display_colour = json.loads(self.cfg['grids']['display_colour'])
        self.origin_wd = json.loads(self.cfg['grids']['origin_wd'])
        self.acq_interval = json.loads(self.cfg['grids']['acq_interval'])
        self.acq_interval_offset = json.loads(
            self.cfg['grids']['acq_interval_offset'])
        self.af_tiles = json.loads(self.cfg['grids']['adaptive_focus_tiles'])
        self.af_gradient = json.loads(
            self.cfg['grids']['adaptive_focus_gradient'])
        self.af_active = json.loads(self.cfg['grids']['use_adaptive_focus'])
        self.initialize_all_grid_maps()

    def add_new_grid(self):
        new_grid_number = self.number_grids
        # Position new grid next to the previous grid (if it exists)
        if new_grid_number == 0:
            x_pos, y_pos = 0, 0
        else:
            x_pos, y_pos = self.cs.get_grid_origin_s(new_grid_number - 1)
        self.cs.set_grid_origin_s(new_grid_number, [x_pos, y_pos + 50])
        self.set_grid_size(new_grid_number, [5, 5])
        self.set_rotation(new_grid_number, 0)
        self.set_overlap(new_grid_number, 200)
        self.set_row_shift(new_grid_number, 0)
        self.set_number_active_tiles(new_grid_number, 0)
        self.set_active_tiles(new_grid_number, [])
        if len(self.sem.STORE_RES) > 4:
            # Merlin
            self.set_tile_size_px_py(new_grid_number, [4096, 3072])
            self.set_tile_size_selector(new_grid_number, 4)
        else:
            # Sigma
            self.set_tile_size_px_py(new_grid_number, [3072, 2304])
            self.set_tile_size_selector(new_grid_number, 3)
        self.set_pixel_size(new_grid_number, 10)
        self.set_dwell_time(new_grid_number, 0.8)
        self.set_dwell_time_selector(new_grid_number, 4)

        # set colour
        if self.cfg['sys']['magc_mode'] == 'False':
            # Choose colour not already used:
            new_colours = [c for c in range(8) if c not in self.display_colour]
            if not new_colours:
                # If all colours have been used already, use 1 (green):
                new_colours = [1]
            self.set_display_colour(new_grid_number, new_colours[0])
        else: # use green by default in magc_mode
            self.set_display_colour(new_grid_number, 1)

        self.set_origin_wd(new_grid_number, 0)
        self.set_acq_interval(new_grid_number, 1)
        self.set_acq_interval_offset(new_grid_number, 0)
        self.set_adaptive_focus_enabled(new_grid_number, False)
        self.set_adaptive_focus_tiles(new_grid_number, [-1, -1, -1])
        self.set_adaptive_focus_gradient(new_grid_number, [0, 0])
        self.grid_map_p.append({})
        self.grid_map_d.append({})
        self.grid_map_wd_stig.append({})
        self.calculate_grid_map(new_grid_number)
        self.initialize_wd_stig_map(new_grid_number)
        self.number_grids += 1
        self.cfg['grids']['number_grids'] = str(self.number_grids)

    def delete_grid(self):
        # Delete last item from each grid variable:
        self.cs.delete_grid_origin(self.number_grids - 1)
        del self.size[-1]
        self.cfg['grids']['size'] = str(self.size)
        del self.rotation[-1]
        self.cfg['grids']['rotation'] = str(self.rotation)
        del self.overlap[-1]
        self.cfg['grids']['overlap'] = str(self.overlap)
        del self.row_shift[-1]
        self.cfg['grids']['row_shift'] = str(self.row_shift)
        del self.active_tiles[-1]
        self.cfg['grids']['active_tiles'] = str(self.active_tiles)
        del self.number_active_tiles[-1]
        self.cfg['grids']['number_active_tiles'] = str(
            self.number_active_tiles)
        del self.tile_size_px_py[-1]
        self.cfg['grids']['tile_size_px_py'] = str(self.tile_size_px_py)
        del self.tile_size_selector[-1]
        self.cfg['grids']['tile_size_selector'] = str(self.tile_size_selector)
        del self.pixel_size[-1]
        self.cfg['grids']['pixel_size'] = str(self.pixel_size)
        del self.dwell_time[-1]
        self.cfg['grids']['dwell_time'] = str(self.dwell_time)
        del self.dwell_time_selector[-1]
        self.cfg['grids']['dwell_time_selector'] = str(
            self.dwell_time_selector)
        del self.display_colour[-1]
        self.cfg['grids']['display_colour'] = str(self.display_colour)
        del self.origin_wd[-1]
        self.cfg['grids']['origin_wd'] = str(self.origin_wd)
        del self.acq_interval[-1]
        self.cfg['grids']['acq_interval'] = str(self.acq_interval)
        del self.acq_interval_offset[-1]
        self.cfg['grids']['acq_interval_offset'] = str(self.acq_interval_offset)
        del self.af_tiles[-1]
        self.cfg['grids']['adaptive_focus_tiles'] = str(self.af_tiles)
        del self.af_gradient[-1]
        self.cfg['grids']['adaptive_focus_gradient'] = str(self.af_gradient)
        del self.af_active[-1]
        self.cfg['grids']['use_adaptive_focus'] = str(self.af_active)
        del self.grid_map_p[-1]
        del self.grid_map_d[-1]
        del self.grid_map_wd_stig[-1]
        # Number of grids:
        self.number_grids -= 1
        self.cfg['grids']['number_grids'] = str(self.number_grids)

    def get_number_grids(self):
        return self.number_grids

    def get_grid_size(self, grid_number):
        return self.size[grid_number]

    def get_grid_size_px_py(self, grid_number):
        cols = self.size[grid_number][1]
        width = (cols * self.tile_size_px_py[grid_number][0]
                 - (cols - 1) * self.overlap[grid_number]
                 + self.row_shift[grid_number])
        rows = self.size[grid_number][0]
        height = (rows * self.tile_size_px_py[grid_number][1]
                 - (rows - 1) * self.overlap[grid_number])
        return width, height

    def get_grid_size_dx_dy(self, grid_number):
        width_p, height_p = self.get_grid_size_px_py(grid_number)
        width_d = width_p * self.pixel_size[grid_number] / 1000
        height_d = height_p * self.pixel_size[grid_number] / 1000
        return width_d, height_d

    def set_grid_size(self, grid_number, size):
        if grid_number < len(self.size):
            if self.size[grid_number] != list(size):
                self.update_active_tiles_to_new_grid_size(
                    grid_number, list(size))
                self.size[grid_number] = list(size)
        else:
            self.size.append(list(size))
        self.cfg['grids']['size'] = str(self.size)

    def get_number_rows(self, grid_number):
        return self.size[grid_number][0]

    def get_number_cols(self, grid_number):
        return self.size[grid_number][1]

    def get_number_tiles(self, grid_number):
        return self.size[grid_number][0] * self.size[grid_number][1]

    def get_rotation(self, grid_number):
        return self.rotation[grid_number]

    def set_rotation(self, grid_number, rotation):
        if grid_number < len(self.rotation):
            self.rotation[grid_number] = rotation
        else:
            self.rotation.append(rotation)
        self.cfg['grids']['rotation'] = str(self.rotation)

    def rotate_around_grid_centre(self, grid_number, centre_dx, centre_dy):
        """Update the grid origin before calculating the rotated tile map."""
        # Calculate origin of the unrotated grid:
        width_d, height_d = self.get_grid_size_dx_dy(grid_number)
        tile_width_d = self.get_tile_width_d(grid_number)
        tile_height_d = self.get_tile_height_d(grid_number)
        origin_dx = centre_dx - width_d / 2 + tile_width_d / 2
        origin_dy = centre_dy - height_d / 2 + tile_height_d / 2
        # Rotate grid origin around grid centre:
        theta = radians(self.get_rotation(grid_number))
        if theta > 0:
            origin_dx -= centre_dx
            origin_dy -= centre_dy
            origin_dx_rot = origin_dx * cos(theta) - origin_dy * sin(theta)
            origin_dy_rot = origin_dx * sin(theta) + origin_dy * cos(theta)
            origin_dx = origin_dx_rot + centre_dx
            origin_dy = origin_dy_rot + centre_dy
        # Update grid with the new origin:
        self.cs.set_grid_origin_s(
            grid_number, self.cs.convert_to_s((origin_dx, origin_dy)))
        # Now calculate new grid map:
        self.calculate_grid_map(grid_number)

    def get_grid_centre_d(self, grid_number):
        """Return the SEM coordinates of the centre of the specified grid."""
        width_d, height_d = self.get_grid_size_dx_dy(grid_number)
        origin_dx, origin_dy = self.cs.get_grid_origin_d(grid_number)
        tile_width_d = self.get_tile_width_d(grid_number)
        tile_height_d = self.get_tile_height_d(grid_number)
        # Calculate centre coordinates of unrotated grid
        centre_dx = origin_dx - tile_width_d / 2 + width_d / 2
        centre_dy = origin_dy - tile_height_d / 2 + height_d / 2
        theta = radians(self.get_rotation(grid_number))
        if theta > 0:
            # Rotate the centre (with origin as pivot)
            centre_dx -= origin_dx
            centre_dy -= origin_dy
            centre_dx_rot = centre_dx * cos(theta) - centre_dy * sin(theta)
            centre_dy_rot = centre_dx * sin(theta) + centre_dy * cos(theta)
            centre_dx = centre_dx_rot + origin_dx
            centre_dy = centre_dy_rot + origin_dy
        return centre_dx, centre_dy

    def get_grid_origin_s(self, grid_number):
        """Get the origin of the grid in stage coordinates."""
        # Note that the grid origins are managed in coordinate_system at the
        # moment. After a planned refactoring, this functionalities will be
        # found in grid_manager.py. For now, this function just redirects to
        # the corresponding function in coordinate_system.py
        return self.cs.get_grid_origin_s(grid_number)

    def set_grid_origin_s(self, grid_number, s_coordinates):
        """Set the origin of the grid in stage coordinates."""
        # See note in get_grid_origin_s()
        self.cs.set_grid_origin_s(grid_number, s_coordinates)

    def get_display_colour(self, grid_number):
        return utils.COLOUR_SELECTOR[self.display_colour[grid_number]]

    def get_display_colour_index(self, grid_number):
        return self.display_colour[grid_number]

    def set_display_colour(self, grid_number, colour):
        if grid_number < len(self.display_colour):
            self.display_colour[grid_number] = colour
        else:
            self.display_colour.append(colour)
        self.cfg['grids']['display_colour'] = str(self.display_colour)

    def get_overlap(self, grid_number):
        return self.overlap[grid_number]

    def set_overlap(self, grid_number, overlap):
        if grid_number < len(self.overlap):
            self.overlap[grid_number] = overlap
        else:
            self.overlap.append(overlap)
        self.cfg['grids']['overlap'] = str(self.overlap)

    def get_row_shift(self, grid_number):
        return self.row_shift[grid_number]

    def set_row_shift(self, grid_number, row_shift):
        if grid_number < len(self.row_shift):
            self.row_shift[grid_number] = row_shift
        else:
            self.row_shift.append(row_shift)
        self.cfg['grids']['row_shift'] = str(self.row_shift)

    def get_tile_size_px_py(self, grid_number):
        return self.tile_size_px_py[grid_number]

    def get_tile_size_selector(self, grid_number):
        return self.tile_size_selector[grid_number]

    def set_tile_size_selector(self, grid_number, selector):
        if grid_number < len(self.tile_size_selector):
            self.tile_size_selector[grid_number] = selector
        else:
            self.tile_size_selector.append(selector)
        self.cfg['grids']['tile_size_selector'] = str(self.tile_size_selector)
        # Update explicit storage of frame size:
        if grid_number < len(self.tile_size_px_py):
            self.tile_size_px_py[grid_number] = self.sem.STORE_RES[selector]
        else:
            self.tile_size_px_py.append(self.sem.STORE_RES[selector])
        self.cfg['grids']['tile_size_px_py'] = str(self.tile_size_px_py)

    def get_tile_width_p(self, grid_number):
        return self.tile_size_px_py[grid_number][0]

    def get_tile_height_p(self, grid_number):
        return self.tile_size_px_py[grid_number][1]

    def get_tile_width_d(self, grid_number):
        return (self.tile_size_px_py[grid_number][0]
                * self.pixel_size[grid_number] / 1000)

    def get_tile_height_d(self, grid_number):
        return (self.tile_size_px_py[grid_number][1]
                * self.pixel_size[grid_number] / 1000)

    def set_tile_size_px_py(self, grid_number, tile_size_px_py):
        if grid_number < len(self.tile_size_px_py):
            self.tile_size_px_py[grid_number] = tile_size_px_py
        else:
            self.tile_size_px_py.append(tile_size_px_py)
        self.cfg['grids']['tile_size_px_py'] = str(self.tile_size_px_py)

    def get_tile_position_d(self, grid_number, tile_number):
        return (self.grid_map_d[grid_number][tile_number][0],
                self.grid_map_d[grid_number][tile_number][1])

    def get_pixel_size(self, grid_number):
        return self.pixel_size[grid_number]

    def get_pixel_size_list(self):
        return self.pixel_size

    def set_pixel_size(self, grid_number, pixel_size):
        if grid_number < self.number_grids:
            self.pixel_size[grid_number] = pixel_size
        else:
            self.pixel_size.append(pixel_size)
        self.cfg['grids']['pixel_size'] = str(self.pixel_size)

    def get_dwell_time(self, grid_number):
        return self.dwell_time[grid_number]

    def get_dwell_time_list(self):
        return self.dwell_time

    def set_dwell_time(self, grid_number, dwell_time):
        if grid_number < len(self.dwell_time):
            self.dwell_time[grid_number] = dwell_time
        else:
            self.dwell_time.append(dwell_time)
        self.cfg['grids']['dwell_time'] = str(self.dwell_time)

    def get_dwell_time_selector(self, grid_number):
        return self.dwell_time_selector[grid_number]

    def set_dwell_time_selector(self, grid_number, selector):
        if grid_number < len(self.dwell_time_selector):
            self.dwell_time_selector[grid_number] = selector
        else:
            self.dwell_time_selector.append(selector)
        self.cfg['grids']['dwell_time_selector'] = str(
            self.dwell_time_selector)
        # Update explict storage of dwell times:
        if grid_number < len(self.dwell_time):
            self.dwell_time[grid_number] = self.sem.DWELL_TIME[selector]
        else:
            self.dwell_time.append(self.sem.DWELL_TIME[selector])
        self.cfg['grids']['dwell_time'] = str(self.dwell_time)

    def get_origin_wd(self, grid_number):
        return self.origin_wd[grid_number]

    def set_origin_wd(self, grid_number, origin_wd):
        if grid_number < len(self.origin_wd):
            self.origin_wd[grid_number] = origin_wd
        else:
            self.origin_wd.append(origin_wd)
        self.cfg['grids']['origin_wd'] = str(self.origin_wd)

    def get_tile_wd(self, grid_number, tile_number):
        return self.grid_map_wd_stig[grid_number][tile_number][0]

    def set_tile_wd(self, grid_number, tile_number, wd):
        if grid_number < len(self.grid_map_wd_stig):
            self.grid_map_wd_stig[grid_number][tile_number][0] = wd

    def adjust_tile_wd(self, grid_number, tile_number, delta):
        if grid_number < len(self.grid_map_wd_stig):
            self.grid_map_wd_stig[grid_number][tile_number][0] += delta

    def get_average_grid_wd(self, grid_number):
        wd_list = []
        for tile_entry in self.grid_map_wd_stig[grid_number]:
            wd = self.grid_map_wd_stig[grid_number][tile_entry][0]
            if wd > 0:
                wd_list.append(wd)
        if wd_list:
            return mean(wd_list)
        else:
            return None

    def get_distance_between_tiles(self, grid, tile1, tile2):
        """Compute the distance between two tiles in the same grid, in microns.
        (centre-to-centre distance)"""
        cols = self.size[grid][1]
        # Calculate coordinates in grid:
        tile1_x = tile1 % cols
        tile2_x = tile2 % cols
        tile1_y = tile1 // cols
        tile2_y = tile2 // cols
        # Distances along x and y:
        delta_x = abs(tile1_x - tile2_x) * self.get_tile_width_d(grid)
        delta_y = abs(tile1_y - tile2_y) * self.get_tile_height_d(grid)
        return sqrt(delta_x**2 + delta_y**2)

    def get_tile_stig_xy(self, grid_number, tile_number):
        return (self.grid_map_wd_stig[grid_number][tile_number][1],
                self.grid_map_wd_stig[grid_number][tile_number][2])

    def set_tile_stig_xy(self, grid_number, tile_number,
                         stig_x, stig_y):
        if grid_number < len(self.grid_map_wd_stig):
            self.grid_map_wd_stig[grid_number][tile_number][1] = stig_x
            self.grid_map_wd_stig[grid_number][tile_number][2] = stig_y

    def adjust_tile_stig_xy(self, grid_number, tile_number,
                            delta_stig_x, delta_stig_y):
        if grid_number < len(self.grid_map_wd_stig):
            self.grid_map_wd_stig[grid_number][tile_number][1] += delta_stig_x
            self.grid_map_wd_stig[grid_number][tile_number][2] += delta_stig_y

    def get_average_grid_stig_xy(self, grid_number):
        stig_x_list = []
        stig_y_list = []
        for tile_entry in self.grid_map_wd_stig[grid_number]:
            stig_x = self.grid_map_wd_stig[grid_number][tile_entry][1]
            stig_y = self.grid_map_wd_stig[grid_number][tile_entry][2]
            if (stig_x != 0) or (stig_y != 0):
                stig_x_list.append(stig_x)
                stig_y_list.append(stig_y)
        if stig_x_list:
            return mean(stig_x_list), mean(stig_y_list)
        else:
            return None, None

    def get_tile_stig_x(self, grid_number, tile_number):
        return self.grid_map_wd_stig[grid_number][tile_number][1]

    def set_tile_stig_x(self, grid_number, tile_number, stig_x):
        if grid_number < len(self.grid_map_wd_stig):
            self.grid_map_wd_stig[grid_number][tile_number][1] = stig_x

    def get_tile_stig_y(self, grid_number, tile_number):
        return self.grid_map_wd_stig[grid_number][tile_number][2]

    def set_tile_stig_y(self, grid_number, tile_number, stig_y):
        if grid_number < len(self.grid_map_wd_stig):
            self.grid_map_wd_stig[grid_number][tile_number][2] = stig_y

    def get_active_tiles(self, grid_number):
        if grid_number is not None and grid_number < self.number_grids:
            return self.active_tiles[grid_number]
        else:
            return []

    def get_active_tile_key_list(self):
        active_tile_key_list = []
        for grid in range(self.number_grids):
            for tile in self.get_active_tiles(grid):
                active_tile_key_list.append(str(grid) + '.' + str(tile))
        return active_tile_key_list

    def get_number_active_tiles(self, grid_number):
        return self.number_active_tiles[grid_number]

    def get_total_number_active_tiles(self):
        # Count all active tiles across all grids:
        sum_active_tiles = 0
        for grid_number in range(self.number_grids):
            sum_active_tiles += self.number_active_tiles[grid_number]
        return sum_active_tiles

    def set_active_tiles(self, grid_number, active_tiles):
        if grid_number < len(self.active_tiles):
            self.active_tiles[grid_number] = active_tiles
        else:
            self.active_tiles.append(active_tiles)
        self.cfg['grids']['active_tiles'] = str(self.active_tiles)

    def set_number_active_tiles(self, grid_number, number):
        if grid_number < len(self.number_active_tiles):
            self.number_active_tiles[grid_number] = number
        else:
            self.number_active_tiles.append(number)
        self.cfg['grids']['number_active_tiles'] = str(
            self.number_active_tiles)

    def get_active_tile_str_list(self, grid_number):
        return ['Tile %d' % t for t in self.active_tiles[grid_number]]

    def get_tile_str_list(self, grid_number):
        return ['Tile %d' % t
                for t in range(0, self.get_number_tiles(grid_number))]

    def get_grid_str_list(self):
        return ['Grid %d' % g
                for g in range(0, self.number_grids)]

    def get_acq_interval(self, grid_number):
        return self.acq_interval[grid_number]

    def get_max_acq_interval(self):
        return max(self.acq_interval)

    def set_acq_interval(self, grid_number, interval):
        if grid_number < len(self.acq_interval):
            self.acq_interval[grid_number] = interval
        else:
            self.acq_interval.append(interval)
        self.cfg['grids']['acq_interval'] = str(self.acq_interval)

    def get_acq_interval_offset(self, grid_number):
        return self.acq_interval_offset[grid_number]

    def get_max_acq_interval_offset(self):
        return max(self.acq_interval_offset)

    def set_acq_interval_offset(self, grid_number, offset):
        if grid_number < len(self.acq_interval_offset):
            self.acq_interval_offset[grid_number] = offset
        else:
            self.acq_interval_offset.append(offset)
        self.cfg['grids']['acq_interval_offset'] = str(
            self.acq_interval_offset)

    def is_intervallic_acq_active(self):
        sum_intervals = 0
        for grid_number in range(self.number_grids):
            sum_intervals += self.acq_interval[grid_number]
        if sum_intervals > self.number_grids:
            return True
        else:
            return False

    def is_slice_active(self, grid_number, slice_counter):
        offset = self.acq_interval_offset[grid_number]
        if slice_counter >= offset:
            is_active = (slice_counter - offset) % self.acq_interval[grid_number] == 0
        else:
            is_active = False
        return is_active

    def get_tile_cycle_time(self, grid_number):
        # Calculate cycle time from SmartSEM data:
        size_selector = self.tile_size_selector[grid_number]
        scan_speed = self.sem.DWELL_TIME.index(self.dwell_time[grid_number])
        return (self.sem.CYCLE_TIME[size_selector][scan_speed] + 0.2)

    def get_adaptive_focus_tiles(self, grid_number):
        return self.af_tiles[grid_number]

    def set_adaptive_focus_tiles(self, grid_number, af_tiles):
        if grid_number < len(self.af_tiles):
            self.af_tiles[grid_number] = af_tiles
        else:
            self.af_tiles.append(af_tiles)
        self.cfg['grids']['adaptive_focus_tiles'] = str(self.af_tiles)

    def is_adaptive_focus_tile(self, grid_number, tile_number):
        return (tile_number in self.af_tiles[grid_number])

    def get_adaptive_focus_gradient(self, grid_number):
        return self.af_gradient[grid_number]

    def set_adaptive_focus_gradient(self, grid_number, af_gradient):
        if grid_number < len(self.af_gradient):
            self.af_gradient[grid_number] = af_gradient
        else:
            self.af_gradient.append(af_gradient)
        self.cfg['grids']['adaptive_focus_gradient'] = str(self.af_gradient)

    def is_adaptive_focus_active(self, grid_number=-1):
        if grid_number == -1:
            sum_af_active = 0
            for grid_number in range(self.number_grids):
                sum_af_active += self.af_active[grid_number]
            if sum_af_active > 0:
                return True
            else:
                return False
        else:
            return (self.af_active[grid_number] == 1)

    def set_adaptive_focus_enabled(self, grid_number, status_enabled):
        if grid_number == len(self.af_active):
            self.af_active.append(0)
        if status_enabled:
            self.af_active[grid_number] = 1
        else:
            self.af_active[grid_number] = 0
        self.cfg['grids']['use_adaptive_focus'] = str(self.af_active)

    def get_af_tile_str_list(self, grid_number):
        str_list = []
        for tile in self.af_tiles[grid_number]:
            if tile >= 0:
                str_list.append('Tile %d' % tile)
            else:
                str_list.append('No tile selected')
        return str_list

    def update_active_tiles_to_new_grid_size(self, grid_number, new_size):
        current_rows, current_cols = self.size[grid_number]
        new_rows, new_cols = new_size
        new_active_tiles = []
        # Calculate new active tiles or delete active tiles if no longer in grid:
        for tile_number in self.active_tiles[grid_number]:
            # Calculate coordinate in grid of current size:
            x_pos = tile_number % current_cols
            y_pos = tile_number // current_cols
            # Calculate tile number in new grid:
            if (x_pos < new_cols) and (y_pos < new_rows):
                new_tile_number = x_pos + y_pos * new_cols
                new_active_tiles.append(new_tile_number)
        # Save new active tiles:
        self.active_tiles[grid_number] = new_active_tiles
        self.cfg['grids']['active_tiles'] = str(self.active_tiles)
        self.number_active_tiles[grid_number] = len(new_active_tiles)
        self.cfg['grids']['number_active_tiles'] = str(
            self.number_active_tiles)

    def calculate_grid_map(self, grid_number):
        # Calculating tile positions in SEM coordinates, unit: micrometres
        rows, cols = self.size[grid_number]
        width_p, height_p = self.tile_size_px_py[grid_number]
        pixel_size = self.pixel_size[grid_number]
        overlap = self.overlap[grid_number]
        row_shift = self.row_shift[grid_number]
        theta = radians(self.rotation[grid_number])

        for y_pos in range(rows):
            for x_pos in range(cols):
                tile_number = x_pos + y_pos * cols
                x_coord = x_pos * (width_p - overlap)
                y_coord = y_pos * (height_p - overlap)
                # Introduce alternating shift in x direction
                # to avoid quadruple beam exposure:
                x_shift = row_shift * (y_pos % 2)
                x_coord += x_shift
                # Save position in tile map
                # Format of pixel grid map (always non-rotated):
                # 0: x-coordinate, 1: y-coordinate
                self.grid_map_p[grid_number][tile_number] = [
                    x_coord,
                    y_coord]
                if theta > 0:
                    # Rotate coordinates:
                    x_coord_rot = x_coord * cos(theta) - y_coord * sin(theta)
                    y_coord_rot = x_coord * sin(theta) + y_coord * cos(theta)
                    x_coord, y_coord = x_coord_rot, y_coord_rot
                # Format of SEM coordinate grid map (includes rotation):
                # 0: X-coord, 1: Y-coord,
                # 2: active/inactive (True/False)
                self.grid_map_d[grid_number][tile_number] = [
                    x_coord * pixel_size / 1000,                   # x
                    y_coord * pixel_size / 1000,                   # y
                    tile_number in self.active_tiles[grid_number]] # tile active?

    def initialize_all_grid_maps(self):
        # Inititalize data structures:
        self.grid_map_d = [{} for i in range(self.number_grids)]
        self.grid_map_p = [{} for i in range(self.number_grids)]
        self.grid_map_wd_stig = [{} for i in range(self.number_grids)]
        # Calculate the tile positions
        for grid_number in range(self.number_grids):
            self.calculate_grid_map(grid_number)
            self.initialize_wd_stig_map(grid_number)
        # Initalize working distances and stig parameters and load available
        # parameters from config:
        self.load_wd_stig_data_from_config()
        # If adaptive focus active, calculate gradient:
        for grid_number in range(self.number_grids):
            if self.is_adaptive_focus_active(grid_number):
                self.calculate_focus_gradient(grid_number)

    def initialize_wd_stig_map(self, grid_number):
        for t in range(self.size[grid_number][0] * self.size[grid_number][1]):
            self.grid_map_wd_stig[grid_number][t] = [0, 0, 0]

    def set_wd_stig_for_grid(self, grid_number, wd, stig_x, stig_y):
        """Set all tiles to specified working distance and stig_xy."""
        for t in range(self.size[grid_number][0] * self.size[grid_number][1]):
            self.grid_map_wd_stig[grid_number][t] = [wd, stig_x, stig_y]

    def set_stig_for_grid(self, grid_number, stig_x, stig_y):
        """Set all tiles to specified stig_xy."""
        for t in range(self.size[grid_number][0] * self.size[grid_number][1]):
            self.grid_map_wd_stig[grid_number][t][1] = stig_x
            self.grid_map_wd_stig[grid_number][t][2] = stig_y

    def set_initial_wd_stig_for_grid(self, grid_number, wd, stig_x, stig_y):
        """Set all tiles that are uninitialized to specified working
        distance and stig_xy."""
        for t in range(self.size[grid_number][0] * self.size[grid_number][1]):
            if self.grid_map_wd_stig[grid_number][t][0] == 0:
                self.grid_map_wd_stig[grid_number][t] = [wd, stig_x, stig_y]

    def adjust_focus_gradient(self, grid_number, diff):
        t1, t2, t3 = self.af_tiles[grid_number]
        self.grid_map_wd_stig[grid_number][t1][0] += diff
        self.grid_map_wd_stig[grid_number][t2][0] += diff
        self.grid_map_wd_stig[grid_number][t3][0] += diff
        self.calculate_focus_gradient(grid_number)

    def calculate_focus_gradient(self, grid_number):
        success = True
        af_tiles = self.af_tiles[grid_number]
        if af_tiles[0] >= 0:
            row_length = self.size[grid_number][1]
            row0 = af_tiles[0] // row_length
            row1 = af_tiles[1] // row_length
            # Tile1 must be right of Tile0 and in the same row:
            if (af_tiles[1] > af_tiles[0]) and (row0 == row1):
                x_diff = af_tiles[1] - af_tiles[0]
                wd_delta_x = (
                    self.grid_map_wd_stig[grid_number][af_tiles[1]][0]
                    - self.grid_map_wd_stig[grid_number][af_tiles[0]][0])/x_diff
            else:
                success = False
            # Tile3 must be below Tile0 and in the same column:
            col0 = af_tiles[0] % row_length
            col2 = af_tiles[2] % row_length
            if (af_tiles[2] > af_tiles[0]) and (col0 == col2):
                y_diff = (af_tiles[2] - af_tiles[0]) // row_length
                wd_delta_y = (
                    self.grid_map_wd_stig[grid_number][af_tiles[2]][0]
                    - self.grid_map_wd_stig[grid_number][af_tiles[0]][0])/y_diff
            else:
                success = False

            if success:
                self.af_gradient[grid_number] = [
                    round(wd_delta_x, 12),
                    round(wd_delta_y, 12)]
                self.cfg['grids']['adaptive_focus_gradient'] = str(
                    self.af_gradient)
                # Calculate wd at the origin of the tiling:
                x_diff_origin = af_tiles[0] % row_length
                y_diff_origin = af_tiles[0] // row_length
                self.origin_wd[grid_number] = round(
                      self.grid_map_wd_stig[grid_number][af_tiles[0]][0]
                      - (x_diff_origin * wd_delta_x)
                      - (y_diff_origin * wd_delta_y), 9)
                self.cfg['grids']['origin_wd'] = str(self.origin_wd)

                # Update wd for full grid:
                for y_pos in range(0, self.size[grid_number][0]):
                    for x_pos in range(0, self.size[grid_number][1]):
                        tile_number = y_pos * row_length + x_pos
                        self.grid_map_wd_stig[grid_number][tile_number][0] = (
                                self.origin_wd[grid_number]
                                + x_pos * wd_delta_x
                                + y_pos * wd_delta_y)
        else:
            success = False
        return success

    def get_gapped_grid_map_p(self, grid_number):
        """Return unrotated grid map in pixel coordinates with gaps between
        the tiles. The gaps are 5% of tile width/height.
        """
        gapped_tile_map = {}
        rows, cols = self.size[grid_number]
        width_p, height_p = self.tile_size_px_py[grid_number]
        for y_pos in range(rows):
            for x_pos in range(cols):
                tile_number = x_pos + y_pos * cols
                x_coord = 1.05 * x_pos * width_p
                y_coord = 1.05 * y_pos * height_p
                x_coord += self.row_shift[grid_number] * (y_pos % 2)
                # Format of gapped pixel grid map (always non-rotated):
                # 0: x-coordinate, 1: y-coordinate
                gapped_tile_map[tile_number] = [x_coord, y_coord]
        return gapped_tile_map

    def save_grid_setup(self, timestamp):
        """Save the current grid setup in a text file in the meta\logs folder.
        This assumes that base directory and logs subdirectory have already
        been created."""
        file_name = os.path.join(
            self.cfg['acq']['base_dir'],
            'meta', 'logs', 'gridmap_' + timestamp + '.txt')
        with open(file_name, 'w') as grid_map_file:
            for i in range(self.number_grids):
                for t in range(self.size[i][0] * self.size[i][1]):
                    grid_map_file.write(str(i) + '.' + str(t) + ';' +
                                        str(self.grid_map_p[i][t][0]) + ';' +
                                        str(self.grid_map_p[i][t][1]) + ';' +
                                        str(self.grid_map_d[i][t][2]) + '\n')
        return file_name

    def load_wd_stig_data_from_config(self):
        # Load data from config. grid_map_wd_stig must be initialized beforehand.
        wd_stig_dict = json.loads(self.cfg['grids']['wd_stig_data'])
        for tile_key in wd_stig_dict:
            g_str, t_str = tile_key.split('.')
            g, t = int(g_str), int(t_str)
            self.grid_map_wd_stig[g][t] = wd_stig_dict[tile_key]

    def save_wd_stig_data_to_cfg(self):
        """Save the working distances and stigmation parameters of those tiles that
        are active and/or selected for the autofocus and/or the adaptive focus."""
        wd_stig_dict = {}
        # Get current autofocus tiles:
        autofocus_tiles = json.loads(self.cfg['autofocus']['ref_tiles'])
        for g in range(self.number_grids):
            for t in range(self.size[g][0] * self.size[g][1]):
                tile_key = str(g) + '.' + str(t)
                if (self.grid_map_wd_stig[g][t][0] != 0
                    and (self.grid_map_d[g][t][2] or t in self.af_tiles[g]
                    or tile_key in autofocus_tiles)):
                    # Only save tiles with WD != 0 which are active or
                    # selected for autofocus or adaptive focus.
                    wd_stig_dict[tile_key] = [
                        round(self.grid_map_wd_stig[g][t][0], 9),  # WD
                        round(self.grid_map_wd_stig[g][t][1], 6),  # Stig X
                        round(self.grid_map_wd_stig[g][t][2], 6)   # Stig Y
                    ]
        # Save as JSON string in config:
        self.cfg['grids']['wd_stig_data'] = json.dumps(wd_stig_dict)

    def sort_acq_order(self, grid_number):
        # Use snake pattern to minimize number of long motor moves:
        rows = self.size[grid_number][0]
        cols = self.size[grid_number][1]
        ordered_active_tiles = []

        for row_pos in range(rows):
            if (row_pos % 2 == 0):
                start_col, end_col, step = 0, cols, 1
            else:
                start_col, end_col, step = cols-1, -1, -1
            for col_pos in range(start_col, end_col, step):
                tile_number = row_pos * cols + col_pos
                if tile_number in self.active_tiles[grid_number]:
                    ordered_active_tiles.append(tile_number)

        self.active_tiles[grid_number] = ordered_active_tiles

    def select_tile(self, grid_number, tile_number):
        self.grid_map_d[grid_number][tile_number][2] = True
        self.active_tiles[grid_number].append(tile_number)
        self.number_active_tiles[grid_number] += 1
        self.sort_acq_order(grid_number)
        self.cfg['grids']['active_tiles'] = str(self.active_tiles)
        self.cfg['grids']['number_active_tiles'] = str(
            self.number_active_tiles)

    def deselect_tile(self, grid_number, tile_number):
        self.grid_map_d[grid_number][tile_number][2] = False
        self.active_tiles[grid_number].remove(tile_number)
        self.number_active_tiles[grid_number] -= 1
        self.sort_acq_order(grid_number)
        self.cfg['grids']['active_tiles'] = str(self.active_tiles)
        self.cfg['grids']['number_active_tiles'] = str(
            self.number_active_tiles)

    def toggle_tile(self, grid_number, tile_number):
        if self.grid_map_d[grid_number][tile_number][2]:
            self.deselect_tile(grid_number, tile_number)
            text = ' deselected.'
        else:
            self.select_tile(grid_number, tile_number)
            text = ' selected.'
        return 'CTRL: Tile ' + str(grid_number) + '.' + str(tile_number) + text

    def get_tile_coordinates_relative_d(self, grid_number, tile_number):
        # Tile position in SEM coordinates relative to grid origin:
        return (self.grid_map_d[grid_number][tile_number][0],
                self.grid_map_d[grid_number][tile_number][1])

    def get_tile_coordinates_d(self, grid_number, tile_number):
        """Provide location of tile centre in SEM coordinates
        (units: microns)."""
        origin_dx, origin_dy = self.cs.get_grid_origin_d(grid_number)
        return (origin_dx + self.grid_map_d[grid_number][tile_number][0],
                origin_dy + self.grid_map_d[grid_number][tile_number][1])

    def get_tile_coordinates_p(self, grid_number, tile_number):
        origin_px, origin_py = self.cs.get_grid_origin_p(grid_number)
        return (origin_px + self.grid_map_p[grid_number][tile_number][0],
                origin_py + self.grid_map_p[grid_number][tile_number][1])

    def get_tile_coordinates_for_registration(self, grid_number, tile_number):
        """Provide tile location (upper left corner of tile) in nanometres.
        """
        dx, dy = self.get_tile_coordinates_d(grid_number, tile_number)
        width_d = self.get_tile_width_d(grid_number)
        height_d = self.get_tile_height_d(grid_number)
        return int((dx - width_d/2) * 1000), int((dy - height_d/2) * 1000)

    def get_tile_coordinates_s(self, grid_number, tile_number):
        sx_sy = self.cs.convert_to_s((
            self.grid_map_d[grid_number][tile_number][0],
            self.grid_map_d[grid_number][tile_number][1]))
        return self.cs.add_grid_origin_s(grid_number, sx_sy)

    def get_tile_coordinates_relative_p(self, grid_number, tile_number):
        # Tile position in SEM pixel coordinates relative to grid origin:
        return (self.grid_map_p[grid_number][tile_number][0],
                self.grid_map_p[grid_number][tile_number][1])

    def get_grid_map_d(self, grid_number):
        return self.grid_map_d[grid_number]

    def get_grid_map_p(self, grid_number):
        return self.grid_map_p[grid_number]

    def reset_active_tiles(self, grid_number):
        self.active_tiles[grid_number] = []
        for i in range(self.size[grid_number][0] * self.size[grid_number][1]):
            self.grid_map_d[grid_number][i][2] = False
        self.cfg['grids']['active_tiles'] = str(self.active_tiles)
        self.number_active_tiles[grid_number] = 0
        self.cfg['grids']['number_active_tiles'] = str(
            self.number_active_tiles)

    def select_all_tiles(self, grid_number):
        self.active_tiles[grid_number] = []
        for i in range(self.size[grid_number][0] * self.size[grid_number][1]):
            self.active_tiles[grid_number].append(i)
            self.grid_map_d[grid_number][i][2] = True
        self.sort_acq_order(grid_number)
        self.cfg['grids']['active_tiles'] = str(self.active_tiles)
        self.number_active_tiles[grid_number] = len(
            self.active_tiles[grid_number])
        self.cfg['grids']['number_active_tiles'] = str(
            self.number_active_tiles)

    def get_tile_bounding_box(self, grid_number, tile_number):
        grid_origin_dx, grid_origin_dy = self.cs.get_grid_origin_d(grid_number)
        tile_width_d = self.get_tile_width_d(grid_number)
        tile_height_d = self.get_tile_height_d(grid_number)
        # Calculate bounding box (unrotated):
        top_left_dx = (grid_origin_dx
            + self.grid_map_d[grid_number][tile_number][0] - tile_width_d/2)
        top_left_dy = (grid_origin_dy
            + self.grid_map_d[grid_number][tile_number][1] - tile_height_d/2)
        points_x = [top_left_dx, top_left_dx + tile_width_d,
                    top_left_dx, top_left_dx + tile_width_d]
        points_y = [top_left_dy, top_left_dy,
                    top_left_dy + tile_height_d, top_left_dy + tile_height_d]
        theta = radians(self.get_rotation(grid_number))
        if theta > 0:
            pivot_dx = top_left_dx + tile_width_d/2
            pivot_dy = top_left_dy + tile_height_d/2
            for i in range(4):
                points_x[i] -= pivot_dx
                points_y[i] -= pivot_dy
                x_rot = points_x[i] * cos(theta) - points_y[i] * sin(theta)
                y_rot = points_x[i] * sin(theta) + points_y[i] * cos(theta)
                points_x[i] = x_rot + pivot_dx
                points_y[i] = y_rot + pivot_dy
        # Find the maximum and minimum x and y coordinates:
        max_dx, min_dx = max(points_x), min(points_x)
        max_dy, min_dy = max(points_y), min(points_y)

        return min_dx, max_dx, min_dy, max_dy

    def get_adaptive_focus_enabled(self, grid_number):
        return self.af_active[grid_number]

# ----------------------------- MagC functions ---------------------------------

    def propagate_source_grid_to_target_grid(self, source_grid_number,
        target_grid_number, sections):
        s = source_grid_number
        t = target_grid_number
        if s == t:
            return

        sourceSectionCenter = np.array(sections[s]['center'])
        targetSectionCenter = np.array(sections[t]['center'])

        sourceSectionAngle = sections[s]['angle'] % 360
        targetSectionAngle = sections[t]['angle'] % 360

        sourceGridRotation = self.get_rotation(s)

        sourceGridCenter = np.array(self.get_grid_center_s(s))

        if self.cfg['magc']['wafer_calibrated'] == 'True':
            # transform back the grid coordinates in non-transformed coordinates
            waferTransform = np.array(json.loads(self.cfg['magc']['wafer_transform']))
            waferTransformInverse = utils.invertAffineT(waferTransform) # inefficient but ok for now
            result = utils.applyAffineT([sourceGridCenter[0]], [sourceGridCenter[1]], waferTransformInverse)
            sourceGridCenter = [result[0][0], result[1][0]]

        sourceSectionGrid = sourceGridCenter - sourceSectionCenter
        sourceSectionGridDistance = np.linalg.norm(sourceSectionGrid)
        sourceSectionGridAngle = np.angle(
            np.dot(sourceSectionGrid, [1, 1j]), deg=True)

        new_grid_rotation = ((180-targetSectionAngle + sourceGridRotation - (180-sourceSectionAngle))) % 360
        self.set_rotation(t, new_grid_rotation)

        self.set_grid_size(t, self.get_grid_size(s))
        self.set_overlap(t, self.get_overlap(s))
        self.set_row_shift(t, self.get_row_shift(s))
        self.set_number_active_tiles(t, self.get_number_active_tiles(s))
        self.set_active_tiles(t, self.get_active_tiles(s))
        if len(self.sem.STORE_RES) > 4:
            # Merlin
            self.set_tile_size_px_py(t, self.get_tile_size_px_py(s))
            self.set_tile_size_selector(t, self.get_tile_size_selector(s))
        else:
            # Sigma
            self.set_tile_size_px_py(t, self.get_tile_size_px_py(s))
            self.set_tile_size_selector(t, self.get_tile_size_selector(s))
        self.set_pixel_size(t, self.get_pixel_size(s))
        self.set_dwell_time(t, self.get_dwell_time(s))
        self.set_dwell_time_selector(t, self.get_dwell_time_selector(s))
        self.set_acq_interval(t, self.get_acq_interval(s))
        self.set_acq_interval_offset(t, self.get_acq_interval_offset(s))
        self.set_adaptive_focus_enabled(t, self.get_adaptive_focus_enabled(s))
        self.set_adaptive_focus_tiles(t, self.get_adaptive_focus_tiles(s))
        self.set_adaptive_focus_gradient(t, self.get_adaptive_focus_gradient(s))

        ###############################################
        # --- setting the autofocus reference tiles ---
        ref_tile_list = json.loads(self.cfg['autofocus']['ref_tiles'])
        # get ref tiles from source
        source_ref_tiles = []
        for tile_key in ref_tile_list:
            grid, tile = tile_key.split('.')
            grid, tile = int(grid), int(tile)
            if grid == s:
                source_ref_tiles.append(tile)
        # remove ref tiles from target
        ref_tile_list = [key for key in ref_tile_list if
            int(key.split('.')[0]) != t]

        # add source ref tiles to target
        for source_ref_tile in source_ref_tiles:
            ref_tile_list.append(str(t) + '.' + str(source_ref_tile))

        # sort the tile list
        ref_tile_list.sort()

        # save the new tile list
        self.cfg['autofocus']['ref_tiles'] = json.dumps(ref_tile_list)

        ###############################################

        targetSectionGridAngle = sourceSectionGridAngle + sourceSectionAngle - targetSectionAngle

        targetGridCenterComplex = np.dot(targetSectionCenter, [1,1j]) \
            + sourceSectionGridDistance \
            * np.exp(1j * np.radians(targetSectionGridAngle))
        targetGridCenter = np.real(targetGridCenterComplex), np.imag(targetGridCenterComplex)

        if self.cfg['magc']['wafer_calibrated'] == 'True':
            # transform the grid coordinates to wafer coordinates
            waferTransform = np.array(json.loads(self.cfg['magc']['wafer_transform']))
            result = utils.applyAffineT([targetGridCenter[0]], [targetGridCenter[1]], waferTransform)
            targetGridCenter = [result[0][0], result[1][0]]

        self.set_grid_center_s(t, targetGridCenter)

        self.calculate_grid_map(t)

    def set_grid_center_s(self, grid_number, center_s):
        current_center = np.array(self.get_grid_center_s(grid_number))
        current_origin = np.array(self.cs.get_grid_origin_s(grid_number))
        new_origin = center_s + current_origin - current_center
        self.cs.set_grid_origin_s(grid_number, new_origin)

    def get_grid_center_s(self, grid_number):
        pixel_size = self.get_pixel_size(grid_number) / 1000
        rotation = self.get_rotation(grid_number)

        # origin is the center of the (0,0) tile
        origin = self.cs.get_grid_origin_s(grid_number)

        # size of the grid
        size_px, size_py = self.get_grid_size_px_py(grid_number)
        size_x = pixel_size * size_px
        size_y = pixel_size * size_py

        # size of a tile
        tile_size_px, tile_size_py = self.get_tile_size_px_py(grid_number)
        tile_size_x = pixel_size * tile_size_px
        tile_size_y = pixel_size * tile_size_py

        # distance along the grid axes from the center of tile (0,0) to the center of the grid
        shift_v = (size_x - tile_size_x)/2. # conceptually: go to grid top-left corner, then go to center: -tile_size_x/2. + size_x/2.
        shift_h = (size_y - tile_size_y)/2. # _v = _vertical
        shift_norm = np.linalg.norm([shift_h, shift_v])

        # angle between horizontal axis of the grid and axis going through center of the grid and center of tile (0,0)
        shift_a = np.rad2deg(np.arctan2(shift_h , shift_v))

        # adding the shift to the origin
        origin_c = np.dot(origin, [1, 1j]) # _c = _complex
        shift_c = shift_norm * np.exp(1j * np.radians(shift_a + rotation))
        center_c = origin_c + shift_c

        center_x = np.real(center_c)
        center_y = np.imag(center_c)

        return center_x, center_y

    def delete_all_grids(self):
        for grid_number in range(self.number_grids):
            self.delete_grid()

    def delete_all_but_last_grid(self):
        for grid_number in range(self.number_grids - 1):
            self.delete_grid()
            
    def update_source_ROIs_from_grids(self):
        if self.cfg['magc']['wafer_calibrated'] == 'True':
            waferTransform = np.array(json.loads(self.cfg['magc']['wafer_transform']))
            waferTransformInverse = utils.invertAffineT(waferTransform)
            transform_angle = -utils.getAffineRotation(waferTransform)
        
        sections_path = self.cfg['magc']['sections_path']
        with open(sections_path, 'r') as f:
            sections_yaml = yaml.full_load(f)
        sections_yaml['sourceROIsUpdatedFromSBEMImage'] = {}

        for grid_number in range(self.number_grids):
            target_ROI = self.get_grid_center_s(grid_number)
            target_ROI_angle = self.get_rotation(grid_number)

            if self.cfg['magc']['wafer_calibrated'] == 'True':
                # transform back the grid coordinates in non-transformed coordinates
                result = utils.applyAffineT(
                    [target_ROI[0]],
                    [target_ROI[1]],
                    waferTransformInverse)
                source_ROI = [result[0][0], result[1][0]]
                source_ROI_angle = (-90 + target_ROI_angle - transform_angle) % 360
            else:
                source_ROI = target_ROI
                source_ROI_angle = (-90 + target_ROI_angle) % 360
            sections_yaml['sourceROIsUpdatedFromSBEMImage'][grid_number] = [
                float(source_ROI[0]),
                float(source_ROI[1]),
                float(source_ROI_angle)]
            
        with open(sections_path, 'w') as f:
            yaml.dump(sections_yaml,
                f, 
                default_flow_style=False,
                sort_keys=False)

# ------------------------- End of MagC functions ------------------------------<|MERGE_RESOLUTION|>--- conflicted
+++ resolved
@@ -18,13 +18,9 @@
 import json
 import utils
 import numpy as np
-<<<<<<< HEAD
-import yaml
-=======
 from statistics import mean
 from math import sqrt, radians, sin, cos
-
->>>>>>> 4ce2dfab
+import yaml
 
 class GridManager(object):
 
