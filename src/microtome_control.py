--- conflicted
+++ resolved
@@ -305,6 +305,12 @@
     def get_full_cut_duration(self):
         return self.full_cut_duration
 
+    def set_full_cut_duration(self, cut_duration):
+        self.full_cut_duration = cut_duration
+        self.cfg['microtome']['full_cut_duration'] = str(cut_duration)
+        # Save duration in sysconfig:
+        self.syscfg['knife']['full_cut_duration'] = str(cut_duration)  
+      
     def get_sweep_distance(self):
         return self.sweep_distance
 
@@ -648,91 +654,5 @@
         if os.path.isfile('..\\dm\\DMcom.err'):
             os.remove('..\\dm\\DMcom.err')
         if os.path.isfile('..\\dm\\DMcom.wng'):
-<<<<<<< HEAD
             os.remove('..\\dm\\DMcom.wng')
-=======
-            os.remove('..\\dm\\DMcom.wng')
-
-    def get_knife_cut_speed(self):
-        return self.knife_cut_speed
-
-    def set_knife_cut_speed(self, cut_speed):
-        self.knife_cut_speed = cut_speed
-        self.cfg['microtome']['knife_cut_speed'] = '{0:.1f}'.format(cut_speed)
-
-    def get_knife_retract_speed(self):
-        return self.knife_retract_speed
-
-    def set_knife_retract_speed(self, retract_speed):
-        self.knife_retract_speed = retract_speed
-        self.cfg['microtome']['knife_retract_speed'] = '{0:.1f}'.format(
-            retract_speed)
-
-    def is_oscillation_enabled(self):
-        return self.use_oscillation
-
-    def set_oscillation_enabled(self, status):
-        self.use_oscillation = status
-        self.cfg['microtome']['knife_oscillation'] = str(status)
-
-    def get_stage_calibration(self):
-        return self.stage_calibration
-
-    def set_stage_calibration(self, eht, params):
-        self.stage_calibration = params
-        self.cfg['microtome']['stage_scale_factor_x'] = str(params[0])
-        self.cfg['microtome']['stage_scale_factor_y'] = str(params[1])
-        self.cfg['microtome']['stage_rotation_angle_x'] = str(params[2])
-        self.cfg['microtome']['stage_rotation_angle_y'] = str(params[3])
-        # Save data in sysconfig:
-        calibration_data = json.loads(self.syscfg['stage']['microtome_calibration_data'])
-        eht = int(eht * 1000)  # Dict keys in system config use volts, not kV
-        calibration_data[str(eht)] = params
-        self.syscfg['stage']['microtome_calibration_data'] = json.dumps(calibration_data)
-
-    def update_stage_calibration(self, eht):
-        eht = int(eht * 1000)  # Dict keys in system config use volts, not kV
-        success = True
-        try:
-            calibration_data = json.loads(
-                self.syscfg['stage']['microtome_calibration_data'])
-            available_eht = [int(s) for s in calibration_data.keys()]
-        except:
-            available_eht = []
-            success = False
-
-        if success:
-            if eht in available_eht:
-                params = calibration_data[str(eht)]
-            else:
-                success = False
-                # Fallback option: nearest among the available EHT calibrations
-                new_eht = 1500
-                min_diff = abs(eht - 1500)
-                for eht_choice in available_eht:
-                    diff = abs(eht - eht_choice)
-                    if diff < min_diff:
-                        min_diff = diff
-                        new_eht = eht_choice
-                params = calibration_data[str(new_eht)]
-
-            self.cfg['microtome']['stage_scale_factor_x'] = str(params[0])
-            self.cfg['microtome']['stage_scale_factor_y'] = str(params[1])
-            self.cfg['microtome']['stage_rotation_angle_x'] = str(params[2])
-            self.cfg['microtome']['stage_rotation_angle_y'] = str(params[3])
-            self.stage_calibration = params
-
-        return success
-
-    def get_full_cut_duration(self):
-        return self.full_cut_duration
-
-    def set_full_cut_duration(self, cut_duration):
-        self.full_cut_duration = cut_duration
-        self.cfg['microtome']['full_cut_duration'] = str(cut_duration)
-        # Save duration in sysconfig:
-        self.syscfg['knife']['full_cut_duration'] = str(cut_duration)
-
-    def get_sweep_distance(self):
-        return self.sweep_distance
->>>>>>> 1323c30f
+            