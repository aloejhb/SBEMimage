--- conflicted
+++ resolved
@@ -566,12 +566,7 @@
                         # to the source magc sections
                         self.gm.update_source_ROIs_from_grids()
                         # deactivate roi_mode because grid manually moved
-<<<<<<< HEAD
                         self.acq.magc_roi_mode = False
-=======
-                        self.cfg['magc']['roi_mode'] = 'False'
-                        self._transmit_cmd('SAVE CFG')
->>>>>>> 9bab9625
                     # ------ End of MagC code ------
 
             if self.ov_drag_active:
