# -*- coding: utf-8 -*-

# ==============================================================================
#   SBEMimage, ver. 2.0
#   Acquisition control software for serial block-face electron microscopy
#   (c) 2018-2020 Friedrich Miescher Institute for Biomedical Research, Basel.
#   This software is licensed under the terms of the MIT License.
#   See LICENSE.txt in the project root folder.
# ==============================================================================

"""This modules provides various constants and helper functions."""

import os
import datetime
import json
import re
import requests

import numpy as np
import cv2
from skimage.transform import ProjectiveTransform
from skimage.measure import ransac

from time import sleep
from queue import Queue
from serial.tools import list_ports

from PyQt5.QtCore import QObject, pyqtSignal

# Size of the Viewport canvas. This is currently fixed and values other
# than 1000 and 800 are not fully supported/tested. In the future, these could
# become parameters to allow resizing of the Viewport window.
VP_WIDTH = 1000
VP_HEIGHT = 800

# XY margins between display area and the top-left corner of the Viewport
# window. These margins must be subtracted from the coordinates provided
# when the user clicks onto the window.
VP_MARGIN_X = 20
VP_MARGIN_Y = 40

# Zoom parameters to convert between the scale factors and the position
# of the zoom sliders in the Viewport (VP) and the Slice-by-Slice viewer
# (SV). Zoom settings for tiles and for OVs are stored separately because
# tiles and OVs usually differ in pixel size by an order of magnitude.
VP_ZOOM_MICROTOME_STAGE = (0.2, 1.05)
VP_ZOOM_SEM_STAGE = (0.0055, 1.085)
SV_ZOOM_OV = (1.0, 1.03)
SV_ZOOM_TILE = (5.0, 1.04)

# Number of digits used to format image file names.
OV_DIGITS = 3         # up to 999 overview images
GRID_DIGITS = 4       # up to 9999 grids
TILE_DIGITS = 4       # up to 9999 tiles per grid
SLICE_DIGITS = 5      # up to 99999 slices per stack

# Regular expressions for checking user input of tiles and overviews
RE_TILE_LIST = re.compile('^((0|[1-9][0-9]*)[.](0|[1-9][0-9]*))'
                          '([ ]*,[ ]*(0|[1-9][0-9]*)[.](0|[1-9][0-9]*))*$')
RE_OV_LIST = re.compile('^([0-9]+)([ ]*,[ ]*[0-9]+)*$')

ERROR_LIST = {
    0: 'No error',

    # First digit 1: DM communication
    101: 'DM script initialization error',
    102: 'DM communication error (command could not be sent)',
    103: 'DM communication error (unresponsive)',
    104: 'DM communication error (return values could not be read)',

    # First digit 2: 3View/SBEM hardware
    201: 'Stage error (XY target position not reached)',
    202: 'Stage error (Z target position not reached)',
    203: 'Stage error (Z move too large)',
    204: 'Cutting error',
    205: 'Sweeping error',
    206: 'Z mismatch error',

    # First digit 3: SmartSEM/SEM
    301: 'SmartSEM API initialization error',
    302: 'Grab image error',
    303: 'Grab incomplete error',
    304: 'Frozen frame error',
    305: 'SmartSEM unresponsive error',
    306: 'EHT error',
    307: 'Beam current error',
    308: 'Frame size error',
    309: 'Magnification error',
    310: 'Scan rate error',
    311: 'WD error',
    312: 'STIG XY error',
    313: 'Beam blanking error',

    # First digit 4: I/O error
    401: 'Primary drive error',
    402: 'Mirror drive error',
    403: 'Overwrite file error',
    404: 'Load image error',

    # First digit 5: Other errors during acq
    501: 'Maximum sweeps error',
    502: 'Overview image error (outside of range)',
    503: 'Tile image error (outside of range)',
    504: 'Tile image error (slice-by-slice comparison)',
    505: 'Autofocus error (SmartSEM)' ,
    506: 'Autofocus error (heuristic)',
    507: 'WD/STIG difference error',
    508: 'Metadata server error',

    # First digit 6: reserved for user-defined errors
    601: 'Test case error',

    # First digit 7: error in configuration
    701: 'Configuration error'
}

# List of selectable colours for grids (0-9), overviews (10)
# acquisition indicator (11):
COLOUR_SELECTOR = [
    [255, 0, 0],        #0  red (default colour for grid 0)
    [0, 255, 0],        #1  green
    [255, 255, 0],      #2  yellow
    [0, 255, 255],      #3  cyan
    [128, 0, 0],        #4  dark red
    [0, 128, 0],        #5  dark green
    [255, 165, 0],      #6  orange (also used for measuring tool)
    [255, 0, 255],      #7  pink
    [173, 216, 230],    #8  grey
    [184, 134, 11],     #9  brown
    [0, 0, 255],        #10 blue (used only for OVs)
    [50, 50, 50],       #11 dark grey for stub OV border
    [128, 0, 128, 80]   #12 transparent violet (to indicate live acq)
]

class Trigger(QObject):
    """A custom QObject for receiving notifications and commands from threads.
    The trigger signal is emitted by calling signal.emit(). The queue can
    be used to send commands: queue.put(cmd) puts a cmd into the
    queue, and queue.get() reads the cmd and empties the queue.
    """
    signal = pyqtSignal()
    queue = Queue()

    def transmit(self, cmd):
        """Transmit a single command."""
        self.queue.put(cmd)
        self.signal.emit()


def try_to_open(file_name, mode):
    """Try to open file and retry twice if unsucessful."""
    file_handle = None
    success = True
    try:
        file_handle = open(file_name, mode)
    except:
        sleep(2)
        try:
            file_handle = open(file_name, mode)
        except:
            sleep(10)
            try:
                file_handle = open(file_name, mode)
            except:
                success = False
    return success, file_handle

def create_subdirectories(base_dir, dir_list):
    """Create subdirectories given in dir_list in the base folder base_dir."""
    try:
        for dir_name in dir_list:
            new_dir = os.path.join(base_dir, dir_name)
            if not os.path.exists(new_dir):
                os.makedirs(new_dir)
        return True, ''
    except Exception as e:
        return False, str(e)

def fit_in_range(value, min_value, max_value):
    """Make the given value fit into the range min_value..max_value"""
    if value < min_value:
        value = min_value
    elif value > max_value:
        value = max_value
    return value

def format_log_entry(msg):
    """Add timestamp and align msg for logging purposes"""
    timestamp = str(datetime.datetime.now())
    # Align colon (msg must begin with 'CTRL', 'SEM' or '3VIEW'):
    try:
        i = msg.index(':')
    except:
        i = 0
    return (timestamp[:22] + ' | ' + msg[:i] + (6-i) * ' ' + msg[i:])

def show_progress_in_console(progress):
    """Show character-based progress bar in console window"""
    print('\r[{0}] {1}%'.format(
        '.' * int(progress/10)
        + ' ' * (10 - int(progress/10)),
        progress), end='')

def ov_save_path(base_dir, stack_name, ov_index, slice_counter):
    return os.path.join(
        base_dir, 'overviews', 'ov' + str(ov_index).zfill(OV_DIGITS),
        stack_name + '_ov' + str(ov_index).zfill(OV_DIGITS)
        + '_s' + str(slice_counter).zfill(SLICE_DIGITS) + '.tif')

def ov_debris_save_path(base_dir, stack_name, ov_index, slice_counter,
                        sweep_counter):
    return os.path.join(
        base_dir, 'overviews', 'debris',
        stack_name + '_ov' + str(ov_index).zfill(OV_DIGITS)
        + '_s' + str(slice_counter).zfill(SLICE_DIGITS)
        + '_' + str(sweep_counter) + '.tif')

def tile_relative_save_path(stack_name, grid_index, tile_index, slice_counter):
    return os.path.join(
        'tiles', 'g' + str(grid_index).zfill(GRID_DIGITS),
        't' + str(tile_index).zfill(TILE_DIGITS),
        stack_name + '_g' + str(grid_index).zfill(GRID_DIGITS)
        + '_t' + str(tile_index).zfill(TILE_DIGITS)
        + '_s' + str(slice_counter).zfill(SLICE_DIGITS) + '.tif')

def rejected_tile_save_path(base_dir, stack_name, grid_index, tile_index,
                            slice_counter, fail_counter):
    return os.path.join(
        base_dir, 'tiles', 'rejected',
        stack_name + '_g' + str(grid_index).zfill(GRID_DIGITS)
        + '_t' + str(tile_index).zfill(TILE_DIGITS)
        + '_s' + str(slice_counter).zfill(SLICE_DIGITS)
        + '_'  + str(fail_counter) + '.tif')

def tile_preview_save_path(base_dir, grid_index, tile_index):
    return os.path.join(
        base_dir, 'workspace', 'g' + str(grid_index).zfill(GRID_DIGITS)
         + '_t' + str(tile_index).zfill(TILE_DIGITS) + '.png')

def tile_reslice_save_path(base_dir, grid_index, tile_index):
    return os.path.join(
        base_dir, 'workspace', 'reslices',
        'r_g' + str(grid_index).zfill(GRID_DIGITS)
        + '_t' + str(tile_index).zfill(TILE_DIGITS) + '.png')

def ov_reslice_save_path(base_dir, ov_index):
    return os.path.join(
        base_dir, 'workspace', 'reslices',
        'r_OV' + str(ov_index).zfill(OV_DIGITS) + '.png')

def tile_id(grid_index, tile_index, slice_counter):
    return (str(grid_index).zfill(GRID_DIGITS)
            + '.' + str(tile_index).zfill(TILE_DIGITS)
            + '.' + str(slice_counter).zfill(SLICE_DIGITS))

def validate_tile_list(input_str):
    input_str = input_str.strip()
    success = True
    if not input_str:
        tile_list = []
    else:
        if RE_TILE_LIST.match(input_str):
            tile_list = [s.strip() for s in input_str.split(',')]
        else:
            tile_list = []
            success = False
    return success, tile_list

def validate_ov_list(input_str):
    input_str = input_str.strip()
    success = True
    if not input_str:
        ov_list = []
    else:
        if RE_OV_LIST.match(input_str):
            ov_list = [int(s) for s in input_str.split(',')]
        else:
            ov_list = []
            success = False
    return success, ov_list

def meta_server_put_request(url, data):
    try:
        r = requests.put(url, json=data)
        status = r.status_code
    except:
        status = 100
    return status

def meta_server_post_request(url, data):
    try:
        r = requests.post(url, json=data)
        status = r.status_code
    except:
        status = 100
    return status

def meta_server_get_request(url):
    command = None
    msg = None
    try:
        r = requests.get(url)
        received = json.loads(r.content)
        status = r.status_code
        if 'command' in received:
            command = received['command']
        if 'message' in received:
            msg = received['message']
        if 'version' in received:
            msg = received['version']
    except:
        status = 100
        msg = 'Metadata server request failed.'
    return status, command, msg

def suppress_console_warning():
    # Suppress TIFFReadDirectory warnings that otherwise flood console window
    print('\x1b[19;1H' + 80*' ' + '\x1b[19;1H', end='')
    print('\x1b[18;1H' + 80*' ' + '\x1b[18;1H', end='')

def calculate_electron_dose(current, dwell_time, pixel_size):
    """Calculate the electron dose.
    The current is multiplied by the elementary charge of an electron
    (1.602 * 10^−19 C) and the dwell time to obtain the total charge per pixel.
    This charge is divided by the area of a single pixel.

    Args:
        current (float): beam current in pA
        dwell_time (float): dwell time in microseconds
        pixel_size (float): xy pixel size in nm

    Returns:
        dose (float): electron dose in electrons per nanometre
    """
    return (current * 10**(-12) / (1.602 * 10**(-19))
            * dwell_time * 10**(-6) / (pixel_size**2))

def get_indexes_from_user_string(userString):
    '''inspired by the substackMaker of ImageJ \n
    https://imagej.nih.gov/ij/developer/api/ij/plugin/SubstackMaker.html
    Enter a range (2-30), a range with increment (2-30-2), or a list (2,5,3)
    '''
    userString = userString.replace(' ', '')
    if ',' in userString and '.' in userString:
        return None
    elif ',' in userString:
        splitIndexes = [int(splitIndex) for splitIndex in userString.split(',')
                        if splitIndex.isdigit()]
        if len(splitIndexes) > 0:
            return splitIndexes
    elif '-' in userString:
        splitIndexes = [int(splitIndex) for splitIndex in userString.split('-')
                        if splitIndex.isdigit()]
        if len(splitIndexes) == 2 or len(splitIndexes) == 3:
            splitIndexes[-1] = splitIndexes[-1] + 1 # inclusive is more natural (2-5 = 2,3,4,5)
            return range(*splitIndexes)
    elif userString.isdigit():
        return [int(userString)]
    return None

def get_days_hours_minutes(duration_in_seconds):
    minutes, seconds = divmod(int(duration_in_seconds), 60)
    hours, minutes = divmod(minutes, 60)
    days, hours = divmod(hours, 24)
    return days, hours, minutes

def get_serial_ports():
    return [port.device for port in list_ports.comports()]

def round_xy(coordinates):
    x, y = coordinates
    return [round(x, 3), round(y, 3)]

# ----------------- Functions for geometric transforms (MagC) ------------------
def affineT(x_in, y_in, x_out, y_out):
    X = np.array([[x, y, 1] for (x,y) in zip(x_in, y_in)])
    Y = np.array([[x, y, 1] for (x,y) in zip(x_out, y_out)])
    aff, res, rank, s = np.linalg.lstsq(X, Y)
    return aff

def applyAffineT(x_in, y_in, aff):
    input = np.array([ [x, y, 1] for (x,y) in zip(x_in, y_in)])
    output = np.dot(input, aff)
    x_out, y_out = output.T[0:2]
    return x_out, y_out

def invertAffineT(aff):
    return np.linalg.inv(aff)

def getAffineRotation(aff):
    return np.rad2deg(np.arctan2(aff[1][0], aff[1][1]))

def getAffineScaling(aff):
    x_out, y_out = applyAffineT([0,1000], [0,1000], aff)
    scaling = (np.linalg.norm([x_out[1]-x_out[0], y_out[1]-y_out[0]])
               / np.linalg.norm([1000,1000]))
    return scaling

def rigidT(x_in,y_in,x_out,y_out):
    A_data = []
    for i in range(len(x_in)):
        A_data.append( [-y_in[i], x_in[i], 1, 0])
        A_data.append( [x_in[i], y_in[i], 0, 1])

    b_data = []
    for i in range(len(x_out)):
        b_data.append(x_out[i])
        b_data.append(y_out[i])

    A = np.matrix( A_data )
    b = np.matrix( b_data ).T
    # Solve
    c = np.linalg.lstsq(A, b)[0].T
    c = np.array(c)[0]

    displacements = []
    for i in range(len(x_in)):
        displacements.append(np.sqrt(
        np.square((c[1]*x_in[i] - c[0]*y_in[i] + c[2] - x_out[i]) +
        np.square(c[1]*y_in[i] + c[0]*x_in[i] + c[3] - y_out[i]))))

    return c, np.mean(displacements)

def applyRigidT(x,y,coefs):
    x,y = map(lambda x: np.array(x),[x,y])
    x_out = coefs[1]*x - coefs[0]*y + coefs[2]
    y_out = coefs[1]*y + coefs[0]*x + coefs[3]
    return x_out,y_out

def getRigidRotation(coefs):
    return np.rad2deg(np.arctan2(coefs[0], coefs[1]))

def getRigidScaling(coefs):
    return coefs[1]
# -------------- End of functions for geometric transforms (MagC) --------------

# ----------------- MagC utils ------------------
def sectionsYAML_to_sections_landmarks(sectionsYAML):
    sections = {}
    landmarks = {}
    for sectionId, sectionXYA in sectionsYAML['tissue'].items():
        sections[int(sectionId)] = {
        'center': [float(a) for a in sectionXYA[:2]],
        'angle': float( (-sectionXYA[2] + 90) % 360)}
    if 'tissueROI' in sectionsYAML:
        tissueROIIndex = int(list(sectionsYAML['tissueROI'].keys())[0])
        sections['tissueROI-' + str(tissueROIIndex)] = {
        'center': sectionsYAML['tissueROI'][tissueROIIndex]}
    if 'landmarks' in sectionsYAML:
        for landmarkId, landmarkXY in sectionsYAML['landmarks'].items():
            landmarks[int(landmarkId)] = {
            'source': landmarkXY}
    return sections, landmarks

# # def sections_landmarks_to_sectionsYAML(sections, landmarks):
    # # sectionsYAML = {}
    # # sectionsYAML['landmarks'] = {}
    # # sectionsYAML['tissue'] = {}
    # # sectionsYAML['magnet'] = {}
    # # sectionsYAML['tissueROI'] = {}
    # # sectionsYAML['sourceROIsFromSbemimage'] = {}

    # # for landmarkId, landmarkDic in enumerate(landmarks):
        # # sectionsYAML['landmark'][landmarkId] = landmarkDic['source']
    # # for tissueId, tissueDic in enumerate(sections):
        # # sectionsYAML['tissue'][tissueId] = [
            # # tissueDic['center'][0],
            # # tissueDic['center'][1],
            # # (-tissueDic['angle'] - 90) % 360]

<<<<<<< HEAD
# -------------- End of MagC utils --------------


class TranslationTransform(ProjectiveTransform):
    def estimate(self, src, dst):
        try:
            T = np.mean(dst, axis=0) - np.mean(src, axis=0)
        except ZeroDivisionError:
            print('ZeroDivisionError encountered. Results will be invalid!')
            self.params = np.nan * np.empty((3, 3))
            return False
        H = np.eye(3, 3)
        H[:2, -1] = T
        H[2, 2] = 1
        self.params = H
        return True


def align_images_cv2(src: np.ndarray, target: np.ndarray) -> np.ndarray:
    MAX_FEATURES = 500
    GOOD_MATCH_PERCENT = 0.25
    # Detect ORB features and compute descriptors.
    orb = cv2.ORB_create(MAX_FEATURES, nlevels=10, patchSize=60)

    kp1, des1 = orb.detectAndCompute(src, None)
    kp2, des2 = orb.detectAndCompute(target, None)

    # Match features.
    # matcher = cv2.BFMatcher(cv2.NORM_HAMMING2)
    matcher = cv2.DescriptorMatcher_create(cv2.DESCRIPTOR_MATCHER_BRUTEFORCE_HAMMING)
    matches = matcher.match(des1, des2, None)
    # Sort matches by score
    matches.sort(key=lambda x: x.distance, reverse=False)

    # Remove not so good matches
    numGoodMatches = int(len(matches) * GOOD_MATCH_PERCENT)
    matches = matches[:numGoodMatches]
    # Extract location of good matches
    points1 = np.zeros((len(matches), 2), dtype=np.float32)
    points2 = np.zeros((len(matches), 2), dtype=np.float32)

    for i, match in enumerate(matches):
        points1[i, :] = kp1[match.queryIdx].pt
        points2[i, :] = kp2[match.trainIdx].pt

    # robustly estimate affine transform model with RANSAC
    transf = TranslationTransform  # AffineTransform
    model_robust, inliers = ransac((points1, points2), transf, min_samples=5,
                                   residual_threshold=2, max_trials=10000, random_state=0)
    affine_m = model_robust.params[:2]
    # displacement from im1 to im2
    return affine_m[:, -1]  # only return translation vector
=======
# -------------- End of MagC utils --------------
>>>>>>> 930f2a23
<|MERGE_RESOLUTION|>--- conflicted
+++ resolved
@@ -468,7 +468,6 @@
             # # tissueDic['center'][1],
             # # (-tissueDic['angle'] - 90) % 360]
 
-<<<<<<< HEAD
 # -------------- End of MagC utils --------------
 
 
@@ -520,7 +519,4 @@
                                    residual_threshold=2, max_trials=10000, random_state=0)
     affine_m = model_robust.params[:2]
     # displacement from im1 to im2
-    return affine_m[:, -1]  # only return translation vector
-=======
-# -------------- End of MagC utils --------------
->>>>>>> 930f2a23
+    return affine_m[:, -1]  # only return translation vector