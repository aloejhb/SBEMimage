# -*- coding: utf-8 -*-

# ==============================================================================
#   SBEMimage, ver. 2.0
#   Acquisition control software for serial block-face electron microscopy
#   (c) 2016-2019 Friedrich Miescher Institute for Biomedical Research, Basel.
#   This software is licensed under the terms of the MIT License.
#   See LICENSE.txt in the project root folder.
# ==============================================================================

"""This modules provides various constants and helper functions."""

import os
import datetime
import json
import re
import imaplib
import smtplib
import socket
import requests

import numpy as np

from time import sleep

from email.mime.multipart import MIMEMultipart
from email.mime.base import MIMEBase
from email.mime.text import MIMEText
from email.utils import formatdate
from email import encoders, message_from_string

# Number of digits used to format image file names
OV_DIGITS = 3         # up to 999 overview images
GRID_DIGITS = 4       # up to 9999 grids
TILE_DIGITS = 4       # up to 9999 tiles per grid
SLICE_DIGITS = 5      # up to 99999 slices per stack

# Regular expressions for checking user input of tiles and overviews
RE_TILE_LIST = re.compile('^((0|[1-9][0-9]*)[.](0|[1-9][0-9]*))'
                          '([ ]*,[ ]*(0|[1-9][0-9]*)[.](0|[1-9][0-9]*))*$')
RE_OV_LIST = re.compile('^([0-9]+)([ ]*,[ ]*[0-9]+)*$')

# Set of selectable colours for grids:
COLOUR_SELECTOR = [
    [255, 0, 0],      # red
    [0, 255, 0],      # green
    [255, 255, 0],    # yellow
    [0, 255, 255],    # cyan
    [128, 0, 0],      # dark red
    [0, 128, 0],      # dark green
    [255, 165, 0],    # orange
    [255, 0, 255],    # pink
    [173, 216, 230],  # grey
    [184, 134, 11]    # brown
]


def try_to_open(file_name, mode):
    """Try to open file and retry twice if unsucessful."""
    file_handle = None
    success = True
    try:
        file_handle = open(file_name, mode)
    except:
        sleep(2)
        try:
            file_handle = open(file_name, mode)
        except:
            sleep(10)
            try:
                file_handle = open(file_name, mode)
            except:
                success = False
    return (success, file_handle)

def fit_in_range(value, min_value, max_value):
    """Make the given value fit into the range min_value..max_value"""
    if value < min_value:
        value = min_value
    elif value > max_value:
        value = max_value
    return value

def format_log_entry(msg):
    """Add timestamp and align msg for logging purposes"""
    timestamp = str(datetime.datetime.now())
    # Align colon (msg must begin with 'CTRL', 'SEM' or '3VIEW'):
    try:
        i = msg.index(':')
    except:
        i = 0
    return (timestamp[:22] + ' | ' + msg[:i] + (6-i) * ' ' + msg[i:])

def show_progress_in_console(progress):
    """Show character-based progress bar in console window"""
    print('\r[{0}] {1}%'.format(
        '.' * int(progress/10)
        + ' ' * (10 - int(progress/10)),
        progress), end='')

def get_ov_save_path(stack_name, ov_number, slice_counter):
    return ('overviews\\ov' + str(ov_number).zfill(OV_DIGITS) + '\\'
            + stack_name
            + '_ov' + str(ov_number).zfill(OV_DIGITS)
            + '_s' + str(slice_counter).zfill(SLICE_DIGITS)
            + '.tif')

def get_ov_debris_save_path(stack_name, ov_number, slice_counter, sw_counter):
    return ('overviews\\debris\\'
            + stack_name
            + '_ov' + str(ov_number).zfill(OV_DIGITS)
            + '_s' + str(slice_counter).zfill(SLICE_DIGITS)
            + '_' + str(sw_counter)
            + '.tif')

def get_tile_save_path(stack_name, grid_number, tile_number, slice_counter):
    return ('tiles\\g' + str(grid_number).zfill(GRID_DIGITS)
            + '\\t' + str(tile_number).zfill(TILE_DIGITS)
            + '\\' + stack_name
            + '_g' + str(grid_number).zfill(GRID_DIGITS)
            + '_t' + str(tile_number).zfill(TILE_DIGITS)
            + '_s' + str(slice_counter).zfill(SLICE_DIGITS)
            + '.tif')

def get_tile_preview_save_path(grid_number, tile_number):
    return ('workspace\\g' + str(grid_number).zfill(GRID_DIGITS)
            + '_t' + str(tile_number).zfill(TILE_DIGITS) + '.png')

def get_tile_reslice_save_path(grid_number, tile_number):
    return ('workspace\\reslices\\r_g' + str(grid_number).zfill(GRID_DIGITS)
            + '_t' + str(tile_number).zfill(TILE_DIGITS) + '.png')

def get_ov_reslice_save_path(ov_number):
    return ('workspace\\reslices\\r_OV'
            + str(ov_number).zfill(OV_DIGITS) + '.png')

def get_tile_id(grid_number, tile_number, slice_number):
    return (str(grid_number).zfill(GRID_DIGITS)
            + '.' + str(tile_number).zfill(TILE_DIGITS)
            + '.' + str(slice_number).zfill(SLICE_DIGITS))

def validate_tile_list(input_str):
    input_str = input_str.strip()
    success = True
    if not input_str:
        tile_list = []
    else:
        if RE_TILE_LIST.match(input_str):
            tile_list = [s.strip() for s in input_str.split(',')]
        else:
            tile_list = []
            success = False
    return success, tile_list

def validate_ov_list(input_str):
    input_str = input_str.strip()
    success = True
    if not input_str:
        ov_list = []
    else:
        if RE_OV_LIST.match(input_str):
            ov_list = [int(s) for s in input_str.split(',')]
        else:
            ov_list = []
            success = False
    return success, ov_list

def send_email(smtp_server, sender, recipients, subject, main_text, files=[]):
    try:
        msg = MIMEMultipart()
        msg['From'] = sender
        msg['To'] = recipients[0]
        msg['Date'] = formatdate(localtime = True)
        msg['Subject'] = subject
        msg.attach(MIMEText(main_text))
        for f in files:
            part = MIMEBase('application', 'octet-stream')
            part.set_payload(open(f, 'rb').read())
            encoders.encode_base64(part)
            part.add_header('Content-Disposition',
                            'attachment; filename="{0}"'.format(
                                os.path.basename(f)))
            msg.attach(part)
        mail_server = smtplib.SMTP(smtp_server)
        #mail_server = smtplib.SMTP_SSL(smtp_server)
        mail_server.sendmail(sender, recipients, msg.as_string())
        mail_server.quit()
        return True
    except (socket.error, smtplib.SMTPException) as exc:
        print(exc)
        return False

def get_remote_command(imap_server, email_account, email_pw, allowed_senders):
    try:
        #print('Trying to log in to', imap_server, email_account, email_pw)
        mail_server = imaplib.IMAP4_SSL(imap_server)
        mail_server.login(email_account, email_pw)
        mail_server.list()
        mail_server.select('inbox')
        result, data = mail_server.search(None, 'ALL')
        if data is not None:
            id_list = data[0].split()
            latest_email_id = id_list[-1]
            # fetch the email body (RFC822) for latest_email_id
            result, data = mail_server.fetch(latest_email_id, '(RFC822)')
            for response_part in data:
                if isinstance(response_part, tuple):
                    msg = message_from_string(response_part[1].decode('utf-8'))
                    subject = msg['subject'].strip().lower()
                    sender = msg['from']
            mail_server.logout()
            # Check sender and subject
            # Sender email must be main user email or cc email:
            sender_allowed = (allowed_senders[0] in sender
                              or allowed_senders[1] in sender)
            allowed_commands = ['pause', 'stop', 'continue', 'start', 'restart',
                                'report']
            if (subject in allowed_commands) and sender_allowed:
                return subject
            else:
                return 'NONE'
        else:
            return 'NONE'
    except:
        return 'ERROR'

def meta_server_put_request(url, data):
    try:
        r = requests.put(url, json=data)
        status = r.status_code
    except:
        status = 100
    return status

def meta_server_post_request(url, data):
    try:
        r = requests.post(url, json=data)
        status = r.status_code
    except:
        status = 100
    return status

def meta_server_get_request(url):
    command = None
    msg = None
    try:
        r = requests.get(url)
        received = json.loads(r.content)
        status = r.status_code
        if 'command' in received:
            command = received['command']
        if 'message' in received:
            msg = received['message']
        if 'version' in received:
            msg = received['version']
    except:
        status = 100
        msg = 'Metadata server request failed.'
    return (status, command, msg)

def suppress_console_warning():
    # Suppress TIFFReadDirectory warnings that otherwise flood console window
    print('\x1b[19;1H' + 80*' ' + '\x1b[19;1H', end='')
    print('\x1b[18;1H' + 80*' ' + '\x1b[18;1H', end='')

def calculate_electron_dose(current, dwell_time, pixel_size):
    """Calculate the electron dose.
    The current is multiplied by the elementary charge of an electron
    (1.602 * 10^−19 C) and the dwell time to obtain the total charge per pixel.
    This charge is divided by the area of a single pixel.

    Args:
        current (float): beam current in pA
        dwell_time (float): dwell time in microseconds
        pixel_size (float): xy pixel size in nm

    Returns:
        dose (float): electron dose in electrons per nanometre
    """
    return (current * 10**(-12) / (1.602 * 10**(-19))
            * dwell_time * 10**(-6) / (pixel_size**2))

def get_indexes_from_user_string(userString):
    '''inspired by the substackMaker of ImageJ \n
    https://imagej.nih.gov/ij/developer/api/ij/plugin/SubstackMaker.html
    Enter a range (2-30), a range with increment (2-30-2), or a list (2,5,3)
    '''
    userString = userString.replace(' ', '')
    if ',' in userString and '.' in userString:
        return None
    elif ',' in userString:
        splitIndexes = [int(splitIndex) for splitIndex in userString.split(',')
                        if splitIndex.isdigit()]
        if len(splitIndexes) > 0:
            return splitIndexes
    elif '-' in userString:
        splitIndexes = [int(splitIndex) for splitIndex in userString.split('-')
                        if splitIndex.isdigit()]
        if len(splitIndexes) == 2 or len(splitIndexes) == 3:
<<<<<<< HEAD
            splitIndexes[-1] = splitIndexes[-1] + 1 # inclusive is more natural (2-5 = 2,3,4,5)
=======
>>>>>>> 5c6887da
            return range(*splitIndexes)
    elif userString.isdigit():
        return [int(userString)]
    return None

def get_days_hours_minutes(duration_in_seconds):
    minutes, seconds = divmod(int(duration_in_seconds), 60)
    hours, minutes = divmod(minutes, 60)
    days, hours = divmod(hours, 24)
    return days, hours, minutes

# ----------------- Functions for geometric transforms (MagC) ------------------
def affineT(x_in, y_in, x_out, y_out):
    X = np.array([[x, y, 1] for (x,y) in zip(x_in, y_in)])
    Y = np.array([[x, y, 1] for (x,y) in zip(x_out, y_out)])
    aff, res, rank, s = np.linalg.lstsq(X, Y)
    return aff

def applyAffineT(x_in, y_in, aff):
    input = np.array([ [x, y, 1] for (x,y) in zip(x_in, y_in)])
    output = np.dot(input, aff)
    x_out, y_out = output.T[0:2]
    return x_out, y_out

def invertAffineT(aff):
    return np.linalg.inv(aff)

def getAffineRotation(aff):
    return np.rad2deg(np.arctan2(aff[1][0], aff[1][1]))

def getAffineScaling(aff):
    x_out, y_out = applyAffineT([0,1000], [0,1000], aff)
    scaling = (np.linalg.norm([x_out[1]-x_out[0], y_out[1]-y_out[0]])
               / np.linalg.norm([1000,1000]))
    return scaling

def rigidT(x_in,y_in,x_out,y_out):
    A_data = []
    for i in range(len(x_in)):
        A_data.append( [-y_in[i], x_in[i], 1, 0])
        A_data.append( [x_in[i], y_in[i], 0, 1])

    b_data = []
    for i in range(len(x_out)):
        b_data.append(x_out[i])
        b_data.append(y_out[i])

    A = np.matrix( A_data )
    b = np.matrix( b_data ).T
    # Solve
    c = np.linalg.lstsq(A, b)[0].T
    c = np.array(c)[0]

    displacements = []
    for i in range(len(x_in)):
        displacements.append(np.sqrt(
        np.square((c[1]*x_in[i] - c[0]*y_in[i] + c[2] - x_out[i]) +
        np.square(c[1]*y_in[i] + c[0]*x_in[i] + c[3] - y_out[i]))))

    return c, np.mean(displacements)

def applyRigidT(x,y,coefs):
    x,y = map(lambda x: np.array(x),[x,y])
    x_out = coefs[1]*x - coefs[0]*y + coefs[2]
    y_out = coefs[1]*y + coefs[0]*x + coefs[3]
    return x_out,y_out

def getRigidRotation(coefs):
    return np.rad2deg(np.arctan2(coefs[0], coefs[1]))

def getRigidScaling(coefs):
    return coefs[1]
<<<<<<< HEAD
# -------------- End of functions for geometric transforms (MagC) --------------

# ----------------- MagC utils ------------------
def sectionsYAML_to_sections_landmarks(sectionsYAML):
    sections = {}
    landmarks = {}
    for sectionId, sectionXYA in sectionsYAML['tissue'].items():
        sections[int(sectionId)] = {
        'center': [float(a) for a in sectionXYA[:2]],
        'angle': float( (-sectionXYA[2] + 90) % 360)}
    if 'tissueROI' in sectionsYAML:
        tissueROIIndex = int(list(sectionsYAML['tissueROI'].keys())[0])
        sections['tissueROI-' + str(tissueROIIndex)] = {
        'center': sectionsYAML['tissueROI'][tissueROIIndex]}
    if 'landmarks' in sectionsYAML:
        for landmarkId, landmarkXY in sectionsYAML['landmarks'].items():
            landmarks[int(landmarkId)] = {
            'source': landmarkXY}
    return sections, landmarks

# # def sections_landmarks_to_sectionsYAML(sections, landmarks):
    # # sectionsYAML = {}
    # # sectionsYAML['landmarks'] = {}
    # # sectionsYAML['tissue'] = {}
    # # sectionsYAML['magnet'] = {}
    # # sectionsYAML['tissueROI'] = {}
    # # sectionsYAML['sourceROIsFromSbemimage'] = {}

    # # for landmarkId, landmarkDic in enumerate(landmarks):
        # # sectionsYAML['landmark'][landmarkId] = landmarkDic['source']
    # # for tissueId, tissueDic in enumerate(sections):
        # # sectionsYAML['tissue'][tissueId] = [
            # # tissueDic['center'][0],
            # # tissueDic['center'][1],
            # # (-tissueDic['angle'] - 90) % 360]
    
# -------------- End of MagC utils --------------
=======
# -------------- End of functions for geometric transforms (MagC) --------------
>>>>>>> 5c6887da
<|MERGE_RESOLUTION|>--- conflicted
+++ resolved
@@ -297,10 +297,6 @@
         splitIndexes = [int(splitIndex) for splitIndex in userString.split('-')
                         if splitIndex.isdigit()]
         if len(splitIndexes) == 2 or len(splitIndexes) == 3:
-<<<<<<< HEAD
-            splitIndexes[-1] = splitIndexes[-1] + 1 # inclusive is more natural (2-5 = 2,3,4,5)
-=======
->>>>>>> 5c6887da
             return range(*splitIndexes)
     elif userString.isdigit():
         return [int(userString)]
@@ -373,44 +369,4 @@
 
 def getRigidScaling(coefs):
     return coefs[1]
-<<<<<<< HEAD
-# -------------- End of functions for geometric transforms (MagC) --------------
-
-# ----------------- MagC utils ------------------
-def sectionsYAML_to_sections_landmarks(sectionsYAML):
-    sections = {}
-    landmarks = {}
-    for sectionId, sectionXYA in sectionsYAML['tissue'].items():
-        sections[int(sectionId)] = {
-        'center': [float(a) for a in sectionXYA[:2]],
-        'angle': float( (-sectionXYA[2] + 90) % 360)}
-    if 'tissueROI' in sectionsYAML:
-        tissueROIIndex = int(list(sectionsYAML['tissueROI'].keys())[0])
-        sections['tissueROI-' + str(tissueROIIndex)] = {
-        'center': sectionsYAML['tissueROI'][tissueROIIndex]}
-    if 'landmarks' in sectionsYAML:
-        for landmarkId, landmarkXY in sectionsYAML['landmarks'].items():
-            landmarks[int(landmarkId)] = {
-            'source': landmarkXY}
-    return sections, landmarks
-
-# # def sections_landmarks_to_sectionsYAML(sections, landmarks):
-    # # sectionsYAML = {}
-    # # sectionsYAML['landmarks'] = {}
-    # # sectionsYAML['tissue'] = {}
-    # # sectionsYAML['magnet'] = {}
-    # # sectionsYAML['tissueROI'] = {}
-    # # sectionsYAML['sourceROIsFromSbemimage'] = {}
-
-    # # for landmarkId, landmarkDic in enumerate(landmarks):
-        # # sectionsYAML['landmark'][landmarkId] = landmarkDic['source']
-    # # for tissueId, tissueDic in enumerate(sections):
-        # # sectionsYAML['tissue'][tissueId] = [
-            # # tissueDic['center'][0],
-            # # tissueDic['center'][1],
-            # # (-tissueDic['angle'] - 90) % 360]
-    
-# -------------- End of MagC utils --------------
-=======
-# -------------- End of functions for geometric transforms (MagC) --------------
->>>>>>> 5c6887da
+# -------------- End of functions for geometric transforms (MagC) --------------